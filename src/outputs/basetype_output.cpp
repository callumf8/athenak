// AthenaXXX astrophysical plasma code
// Copyright(C) 2020 James M. Stone <jmstone@ias.edu> and the Athena code team
// Licensed under the 3-clause BSD License (the "LICENSE")
//========================================================================================
//! \file basetype_output.cpp
//  \brief implements BaseTypeOutput constructor, and LoadOutputData functions
//

#include <iostream>
#include <sstream>
#include <string>   // std::string, to_string()
#include <cstdio> // snprintf
#include <algorithm> // min_element
#include <utility> // pair<>
#include <vector>

#include "athena.hpp"
#include "coordinates/adm.hpp"
#include "coordinates/cell_locations.hpp"
#include "eos/eos.hpp"
#include "globals.hpp"
#include "hydro/hydro.hpp"
#include "mesh/mesh.hpp"
#include "mhd/mhd.hpp"
<<<<<<< HEAD
#include "outputs.hpp"
#include "parameter_input.hpp"
#include "radiation_m1/radiation_m1.hpp"
=======
#include "dyn_grmhd/dyn_grmhd.hpp"
#include "coordinates/adm.hpp"
#include "z4c/tmunu.hpp"
#include "z4c/z4c.hpp"
>>>>>>> a22289ab
#include "srcterms/srcterms.hpp"
#include "srcterms/turb_driver.hpp"
#include "z4c/tmunu.hpp"
#include "z4c/z4c.hpp"

#if MPI_PARALLEL_ENABLED
#include <mpi.h>
#endif

//----------------------------------------------------------------------------------------
// BaseTypeOutput base class constructor
// Creates vector of output variable data

BaseTypeOutput::BaseTypeOutput(ParameterInput *pin, Mesh *pm, OutputParameters opar) :
    derived_var("derived-var",1,1,1,1,1),
    outarray("cc_outvar",1,1,1,1,1),
    outfield("fc_outvar",1,1,1,1),
    out_params(opar) {
  // exit for history, restart, or event log files
  if (out_params.file_type.compare("hst") == 0 ||
      out_params.file_type.compare("rst") == 0 ||
      out_params.file_type.compare("log") == 0 ||
      out_params.file_type.compare("trk") == 0) {return;}

  // initialize vector containing number of output MBs per rank
  noutmbs.assign(global_variable::nranks, 0);

  // check for valid choice of variables
  int ivar = -1;
  for (int i=0; i<(NOUTPUT_CHOICES); ++i) {
    if (out_params.variable.compare(var_choice[i]) == 0) {ivar = i;}
  }
  if (ivar < 0) {
    std::cout << "### FATAL ERROR in " << __FILE__ << " at line " << __LINE__ << std::endl
       << "Variable '" << out_params.variable << "' in block '" << out_params.block_name
       << "' in input file is not a valid choice" << std::endl;
    std::exit(EXIT_FAILURE);
  }

  // check that appropriate physics is defined for requested output variable
  // TODO(@user): Index limits of variable choices below may change if more choices added
  if ((ivar<16) && (pm->pmb_pack->phydro == nullptr)) {
    std::cout << "### FATAL ERROR in " << __FILE__ << " at line " << __LINE__ << std::endl
       << "Output of Hydro variable requested in <output> block '"
       << out_params.block_name << "' but no Hydro object has been constructed."
       << std::endl << "Input file is likely missing a <hydro> block" << std::endl;
    exit(EXIT_FAILURE);
  }
  if ((ivar>=16) && (ivar<50) && (pm->pmb_pack->pmhd == nullptr)) {
    std::cout << "### FATAL ERROR in " << __FILE__ << " at line " << __LINE__ << std::endl
       << "Output of MHD variable requested in <output> block '"
       << out_params.block_name << "' but no MHD object has been constructed."
       << std::endl << "Input file is likely missing a <mhd> block" << std::endl;
    exit(EXIT_FAILURE);
  }
  if ((ivar==38) && (pm->pmb_pack->pdyngr == nullptr)) {
    std::cout << "### FATAL ERROR in " << __FILE__ << " at line " << __LINE__ << std::endl
       << "Output of DynMHD variable requested in <output> block '"
       << out_params.block_name << "' but no DynMHD object has been constructed."
       << std::endl << "Input file is likely missing a <adm> or <z4c>, and/or <mhd> block" << std::endl;
    exit(EXIT_FAILURE);
  }
  if ((ivar==50) && (pm->pmb_pack->pturb == nullptr)) {
    std::cout << "### FATAL ERROR in " << __FILE__ << " at line " << __LINE__ << std::endl
       << "Output of Force variable requested in <output> block '"
       << out_params.block_name << "' but no Force object has been constructed."
       << std::endl << "Input file is likely missing a <forcing> block" << std::endl;
    exit(EXIT_FAILURE);
  }
  if (ivar==51 && (pm->pmb_pack->prad == nullptr)) {
    std::cout << "### FATAL ERROR in " << __FILE__ << " at line " << __LINE__ << std::endl
       << "Output of Radiation moments requested in <output> block '"
       << out_params.block_name << "' but no Radiation object has been constructed."
       << std::endl << "Input file is likely missing a <radiation> block" << std::endl;
    exit(EXIT_FAILURE);
  }
  if ((ivar==52 || ivar==53) &&
      ((pm->pmb_pack->prad == nullptr) ||
       (pm->pmb_pack->phydro == nullptr && pm->pmb_pack->pmhd == nullptr))) {
    std::cout << "### FATAL ERROR in " << __FILE__ << " at line " << __LINE__ << std::endl
       << "Output of Fluid Frame Radiation moments requested in <output> block '"
       << out_params.block_name << "' but either Radiation object has not been "
       << " constructed, or corresponding Hydro or MHD object missing" << std::endl;
    exit(EXIT_FAILURE);
  }
  if ((ivar>=53) && (ivar<68) &&
      (pm->pmb_pack->prad == nullptr || pm->pmb_pack->phydro == nullptr)) {
    std::cout << "### FATAL ERROR in " << __FILE__ << " at line " << __LINE__ << std::endl
       << "Output of Radiation Hydro variables requested in <output> block '"
       << out_params.block_name << "' but Radiation and/or Hydro object not constructed."
       << std::endl << "Input file is likely missing corresponding block" << std::endl;
    exit(EXIT_FAILURE);
  }
  if ((ivar>=68) && (ivar<88) &&
      (pm->pmb_pack->prad == nullptr || pm->pmb_pack->pmhd == nullptr)) {
    std::cout << "### FATAL ERROR in " << __FILE__ << " at line " << __LINE__ << std::endl
       << "Output of Radiation MHD variables requested in <output> block '"
       << out_params.block_name << "' but Radiation and/or MHD object not constructed."
       << std::endl << "Input file is likely missing corresponding block" << std::endl;
    exit(EXIT_FAILURE);
  }
  if ((ivar>=88) && (ivar<106) && (pm->pmb_pack->padm == nullptr)) {
    std::cout << "### FATAL ERROR in " << __FILE__ << " at line " << __LINE__ << std::endl
       << "Output of ADM variable requested in <output> block '"
       << out_params.block_name << "' but ADM object not constructed."
       << std::endl << "Input file is likely missing corresponding block" << std::endl;
    exit(EXIT_FAILURE);
  }
  if ((ivar>=106) && (ivar<129) && (pm->pmb_pack->pz4c == nullptr)) {
    std::cout << "### FATAL ERROR in " << __FILE__ << " at line " << __LINE__ << std::endl
       << "Output of Z4c variable requested in <output> block '"
       << out_params.block_name << "' but Z4c object not constructed."
       << std::endl << "Input file is likely missing corresponding block" << std::endl;
    exit(EXIT_FAILURE);
  }
  if ((ivar>=129) && (ivar<132) && (pm->pmb_pack->pz4c == nullptr)) {
    std::cout << "### FATAL ERROR in " << __FILE__ << " at line " << __LINE__ << std::endl
       << "Output of weyl variable requested in <output> block '"
       << out_params.block_name << "' but weyl object not constructed."
       << std::endl << "Input file is likely missing corresponding block" << std::endl;
    exit(EXIT_FAILURE);
  }
  if ((ivar>=132) && (ivar<140) && (pm->pmb_pack->pz4c == nullptr)) {
    std::cout << "### FATAL ERROR in " << __FILE__ << " at line " << __LINE__ << std::endl
       << "Output of constraint variables request in <output> block '"
       << out_params.block_name << "' but Z4c object not constructed."
       << std::endl << "Input file is likely missing corresponding block" << std::endl;
    exit(EXIT_FAILURE);
  }
  if ((ivar>=140) && (ivar<151) && (pm->pmb_pack->ptmunu == nullptr)) {
    std::cout << "### FATAL ERROR in " << __FILE__ << " at line " << __LINE__ << std::endl
       << "Output of Tmunu variable requested in <output> block '"
       << out_params.block_name << "' but no Tmunu object has been constructed."
       << std::endl << "Input file is likely missing a <adm> block" << std::endl;
  }
  if ((ivar>=151) && (ivar<153) && (pm->pmb_pack->ppart == nullptr)) {
    std::cout << "### FATAL ERROR in " << __FILE__ << " at line " << __LINE__ << std::endl
       << "Output of particles requested in <output> block '"
       << out_params.block_name << "' but particle object not constructed."
       << std::endl << "Input file is likely missing corresponding block" << std::endl;
    exit(EXIT_FAILURE);
  }
  if ((ivar>=152) && (ivar<160) && (pm->pmb_pack->pradm1 == nullptr)) {
    std::cout << "### FATAL ERROR in " << __FILE__ << " at line " << __LINE__ << std::endl
       << "Output of radiation m1 variables requested in <output> block '"
       << out_params.block_name << "' but particle object not constructed."
       << std::endl << "Input file is likely missing corresponding block" << std::endl;
    exit(EXIT_FAILURE);
  }

  // Now load STL vector of output variables
  outvars.clear();

  // make a vector of out_params.variables
  std::vector<std::string> variables;

  variables.push_back(out_params.variable);
  if (out_params.file_type == "pdf") {
    if (out_params.nbin2 > 1) {
      variables.push_back(out_params.variable_2);
    }
  }


  for (const auto& variable : variables) {
    // hydro (lab-frame) density
    if (variable.compare("hydro_u_d") == 0 ||
        variable.compare("hydro_u") == 0 ||
        variable.compare("rad_hydro_u_d") == 0 ||
        variable.compare("rad_hydro_u") == 0) {
      outvars.emplace_back("dens",0,&(pm->pmb_pack->phydro->u0));
    }

    // hydro (rest-frame) density
    if (variable.compare("hydro_w_d") == 0 ||
        variable.compare("hydro_w") == 0 ||
        variable.compare("rad_hydro_w_d") == 0 ||
        variable.compare("rad_hydro_w") == 0) {
      outvars.emplace_back("dens",0,&(pm->pmb_pack->phydro->w0));
    }

    // hydro components of momentum
    if (variable.compare("hydro_u_m1") == 0 ||
        variable.compare("hydro_u") == 0 ||
        variable.compare("rad_hydro_u_m1") == 0 ||
        variable.compare("rad_hydro_u") == 0) {
      outvars.emplace_back("mom1",1,&(pm->pmb_pack->phydro->u0));
    }
    if (variable.compare("hydro_u_m2") == 0 ||
        variable.compare("hydro_u") == 0 ||
        variable.compare("rad_hydro_u_m2") == 0 ||
        variable.compare("rad_hydro_u") == 0) {
      outvars.emplace_back("mom2",2,&(pm->pmb_pack->phydro->u0));
    }
    if (variable.compare("hydro_u_m3") == 0 ||
        variable.compare("hydro_u") == 0 ||
        variable.compare("rad_hydro_u_m3") == 0 ||
        variable.compare("rad_hydro_u") == 0) {
      outvars.emplace_back("mom3",3,&(pm->pmb_pack->phydro->u0));
    }

    // hydro components of velocity
    if (variable.compare("hydro_w_vx") == 0 ||
        variable.compare("hydro_w") == 0 ||
        variable.compare("rad_hydro_w_vx") == 0 ||
        variable.compare("rad_hydro_w") == 0) {
      outvars.emplace_back("velx",1,&(pm->pmb_pack->phydro->w0));
    }
    if (variable.compare("hydro_w_vy") == 0 ||
        variable.compare("hydro_w") == 0 ||
        variable.compare("rad_hydro_w_vy") == 0 ||
        variable.compare("rad_hydro_w") == 0) {
      outvars.emplace_back("vely",2,&(pm->pmb_pack->phydro->w0));
    }
    if (variable.compare("hydro_w_vz") == 0 ||
        variable.compare("hydro_w") == 0 ||
        variable.compare("rad_hydro_w_vz") == 0 ||
        variable.compare("rad_hydro_w") == 0) {
      outvars.emplace_back("velz",3,&(pm->pmb_pack->phydro->w0));
    }

    // hydro total energy
    if (variable.compare("hydro_u_e") == 0 ||
        variable.compare("hydro_u") == 0 ||
        variable.compare("rad_hydro_u_e") == 0 ||
        variable.compare("rad_hydro_u") == 0) {
      if (pm->pmb_pack->phydro->peos->eos_data.is_ideal) {
        outvars.emplace_back("ener",4,&(pm->pmb_pack->phydro->u0));
      }
    }

    // hydro internal energy or temperature
    if (variable.compare("hydro_w_e") == 0 ||
        variable.compare("hydro_w") == 0 ||
        variable.compare("rad_hydro_w_e") == 0 ||
        variable.compare("rad_hydro_w") == 0) {
      if (pm->pmb_pack->phydro->peos->eos_data.is_ideal) {
        if (pm->pmb_pack->pdyngr != nullptr) {
          outvars.emplace_back("press",4,&(pm->pmb_pack->phydro->w0));
        } else {
          outvars.emplace_back("eint",4,&(pm->pmb_pack->phydro->w0));
        }
      }
    }

    // hydro passive scalars mass densities (s*d)
    if (variable.compare("hydro_u_s") == 0 ||
        variable.compare("hydro_u") == 0 ||
        variable.compare("rad_hydro_u_s") == 0 ||
        variable.compare("rad_hydro_u") == 0) {
      int nhyd = pm->pmb_pack->phydro->nhydro;
      int nvars = nhyd + pm->pmb_pack->phydro->nscalars;
      for (int n=nhyd; n<nvars; ++n) {
        char number[3];
        std::snprintf(number,sizeof(number),"%02d",(n - nhyd));
        std::string vname;
        vname.assign("r_");
        vname.append(number);
        outvars.emplace_back(vname,n,&(pm->pmb_pack->phydro->u0));
      }
    }

    // hydro passive scalars (s)
    if (variable.compare("hydro_w_s") == 0 ||
        variable.compare("hydro_w") == 0 ||
        variable.compare("rad_hydro_w_s") == 0 ||
        variable.compare("rad_hydro_w") == 0) {
      int nhyd = pm->pmb_pack->phydro->nhydro;
      int nvars = nhyd + pm->pmb_pack->phydro->nscalars;
      for (int n=nhyd; n<nvars; ++n) {
        char number[3];
        std::snprintf(number,sizeof(number),"%02d",(n - nhyd));
        std::string vname;
        vname.assign("s_");
        vname.append(number);
        outvars.emplace_back(vname,n,&(pm->pmb_pack->phydro->w0));
      }
    }

    // mhd (lab-frame) density
    if (variable.compare("mhd_u_d") == 0 ||
        variable.compare("mhd_u") == 0 ||
        variable.compare("mhd_u_bcc") == 0 ||
        variable.compare("rad_mhd_u_d") == 0 ||
        variable.compare("rad_mhd_u") == 0 ||
        variable.compare("rad_mhd_u_bcc") == 0) {
      outvars.emplace_back("dens",0,&(pm->pmb_pack->pmhd->u0));
    }

    // mhd (rest-frame) density
    if (variable.compare("mhd_w_d") == 0 ||
        variable.compare("mhd_w") == 0 ||
        variable.compare("mhd_w_bcc") == 0 ||
        variable.compare("rad_mhd_w_d") == 0 ||
        variable.compare("rad_mhd_w") == 0 ||
        variable.compare("rad_mhd_w_bcc") == 0) {
      outvars.emplace_back("dens",0,&(pm->pmb_pack->pmhd->w0));
    }

    // mhd components of momentum
    if (variable.compare("mhd_u_m1") == 0 ||
        variable.compare("mhd_u") == 0 ||
        variable.compare("mhd_u_bcc") == 0 ||
        variable.compare("rad_mhd_u_m1") == 0 ||
        variable.compare("rad_mhd_u") == 0 ||
        variable.compare("rad_mhd_u_bcc") == 0) {
      outvars.emplace_back("mom1",1,&(pm->pmb_pack->pmhd->u0));
    }
    if (variable.compare("mhd_u_m2") == 0 ||
        variable.compare("mhd_u") == 0 ||
        variable.compare("mhd_u_bcc") == 0 ||
        variable.compare("rad_mhd_u_m2") == 0 ||
        variable.compare("rad_mhd_u") == 0 ||
        variable.compare("rad_mhd_u_bcc") == 0) {
      outvars.emplace_back("mom2",2,&(pm->pmb_pack->pmhd->u0));
    }
    if (variable.compare("mhd_u_m3") == 0 ||
        variable.compare("mhd_u") == 0 ||
        variable.compare("mhd_u_bcc") == 0 ||
        variable.compare("rad_mhd_u_m3") == 0 ||
        variable.compare("rad_mhd_u") == 0 ||
        variable.compare("rad_mhd_u_bcc") == 0) {
      outvars.emplace_back("mom3",3,&(pm->pmb_pack->pmhd->u0));
    }

    // mhd components of velocity
    if (variable.compare("mhd_w_vx") == 0 ||
        variable.compare("mhd_w") == 0 ||
        variable.compare("mhd_w_bcc") == 0 ||
        variable.compare("rad_mhd_w_vx") == 0 ||
        variable.compare("rad_mhd_w") == 0 ||
        variable.compare("rad_mhd_w_bcc") == 0) {
      outvars.emplace_back("velx",1,&(pm->pmb_pack->pmhd->w0));
    }
    if (variable.compare("mhd_w_vy") == 0 ||
        variable.compare("mhd_w") == 0 ||
        variable.compare("mhd_w_bcc") == 0 ||
        variable.compare("rad_mhd_w_vy") == 0 ||
        variable.compare("rad_mhd_w") == 0 ||
        variable.compare("rad_mhd_w_bcc") == 0) {
      outvars.emplace_back("vely",2,&(pm->pmb_pack->pmhd->w0));
    }
    if (variable.compare("mhd_w_vz") == 0 ||
        variable.compare("mhd_w") == 0 ||
        variable.compare("mhd_w_bcc") == 0 ||
        variable.compare("rad_mhd_w_vz") == 0 ||
        variable.compare("rad_mhd_w") == 0 ||
        variable.compare("rad_mhd_w_bcc") == 0) {
      outvars.emplace_back("velz",3,&(pm->pmb_pack->pmhd->w0));
    }

    // mhd total energy
    if (variable.compare("mhd_u_e") == 0 ||
        variable.compare("mhd_u") == 0 ||
        variable.compare("mhd_u_bcc") == 0 ||
        variable.compare("rad_mhd_u_e") == 0 ||
        variable.compare("rad_mhd_u") == 0 ||
        variable.compare("rad_mhd_u_bcc") == 0) {
      if (pm->pmb_pack->pmhd->peos->eos_data.is_ideal) {
        outvars.emplace_back("ener",4,&(pm->pmb_pack->pmhd->u0));
      }
    }

    // mhd internal energy or temperature
    if (variable.compare("mhd_w_e") == 0 ||
        variable.compare("mhd_w") == 0 ||
        variable.compare("mhd_w_bcc") == 0 ||
        variable.compare("rad_mhd_w_e") == 0 ||
        variable.compare("rad_mhd_w") == 0 ||
        variable.compare("rad_mhd_w_bcc") == 0) {
      if (pm->pmb_pack->pmhd->peos->eos_data.is_ideal) {
        if (pm->pmb_pack->pdyngr != nullptr) {
          outvars.emplace_back("press",4,&(pm->pmb_pack->pmhd->w0));
        } else {
          outvars.emplace_back("eint",4,&(pm->pmb_pack->pmhd->w0));
        }
      }
    }

    // mhd passive scalars mass densities (s*d)
    if (variable.compare("mhd_u_s") == 0 ||
        variable.compare("mhd_u") == 0 ||
        variable.compare("mhd_u_bcc") == 0 ||
        variable.compare("rad_mhd_u_s") == 0 ||
        variable.compare("rad_mhd_u") == 0 ||
        variable.compare("rad_mhd_u_bcc") == 0) {
      int nmhd = pm->pmb_pack->pmhd->nmhd;
      int nvars = nmhd + pm->pmb_pack->pmhd->nscalars;
      for (int n=nmhd; n<nvars; ++n) {
        char number[3];
        std::snprintf(number,sizeof(number),"%02d",(n - nmhd));
        std::string vname;
        vname.assign("r_");
        vname.append(number);
        outvars.emplace_back(vname,n,&(pm->pmb_pack->pmhd->u0));
      }
    }

    // mhd passive scalars (s)
    if (variable.compare("mhd_w_s") == 0 ||
        variable.compare("mhd_w") == 0 ||
        variable.compare("mhd_w_bcc") == 0 ||
        variable.compare("rad_mhd_w_s") == 0 ||
        variable.compare("rad_mhd_w") == 0 ||
        variable.compare("rad_mhd_w_bcc") == 0) {
      int nmhd = pm->pmb_pack->pmhd->nmhd;
      int nvars = nmhd + pm->pmb_pack->pmhd->nscalars;
      for (int n=nmhd; n<nvars; ++n) {
        char number[3];
        std::snprintf(number,sizeof(number),"%02d",(n - nmhd));
        std::string vname;
        vname.assign("s_");
        vname.append(number);
        outvars.emplace_back(vname,n,&(pm->pmb_pack->pmhd->w0));
      }
    }

    // mhd cell-centered magnetic fields
    if (variable.compare("mhd_bcc1") == 0 ||
        variable.compare("mhd_bcc") == 0 ||
        variable.compare("mhd_u_bcc") == 0 ||
        variable.compare("mhd_w_bcc") == 0 ||
        variable.compare("rad_mhd_bcc1") == 0 ||
        variable.compare("rad_mhd_bcc") == 0 ||
        variable.compare("rad_mhd_u_bcc") == 0 ||
        variable.compare("rad_mhd_w_bcc") == 0) {
      outvars.emplace_back("bcc1",0,&(pm->pmb_pack->pmhd->bcc0));
    }
    if (variable.compare("mhd_bcc2") == 0 ||
        variable.compare("mhd_bcc") == 0 ||
        variable.compare("mhd_u_bcc") == 0 ||
        variable.compare("mhd_w_bcc") == 0 ||
        variable.compare("rad_mhd_bcc2") == 0 ||
        variable.compare("rad_mhd_bcc") == 0 ||
        variable.compare("rad_mhd_u_bcc") == 0 ||
        variable.compare("rad_mhd_w_bcc") == 0) {
      outvars.emplace_back("bcc2",1,&(pm->pmb_pack->pmhd->bcc0));
    }
    if (variable.compare("mhd_bcc3") == 0 ||
        variable.compare("mhd_bcc") == 0 ||
        variable.compare("mhd_u_bcc") == 0 ||
        variable.compare("mhd_w_bcc") == 0 ||
        variable.compare("rad_mhd_bcc3") == 0 ||
        variable.compare("rad_mhd_bcc") == 0 ||
        variable.compare("rad_mhd_u_bcc") == 0 ||
        variable.compare("rad_mhd_w_bcc") == 0) {
      outvars.emplace_back("bcc3",2,&(pm->pmb_pack->pmhd->bcc0));
    }

    // MHD temperature
    if (variable.compare("mhd_t") == 0 ||
        ((variable.compare("mhd_w") == 0 ||
          variable.compare("mhd_w_bcc") == 0) && pm->pmb_pack->pdyngr !=nullptr)) {
      outvars.emplace_back("temperature",0,&(pm->pmb_pack->pdyngr->temperature));
    }

    // hydro/mhd z-component of vorticity (useful in 2D)
    if (variable.compare("hydro_wz") == 0 ||
        variable.compare("mhd_wz") == 0) {
      out_params.contains_derived = true;
      out_params.n_derived += 1;
      int i_derived = out_params.n_derived - 1;
      outvars.emplace_back("vorz",i_derived,&(derived_var));
    }

    // hydro/mhd magnitude of vorticity (useful in 3D)
    if (variable.compare("hydro_w2") == 0 ||
        variable.compare("mhd_w2") == 0) {
      out_params.contains_derived = true;
      out_params.n_derived += 1;
      int i_derived = out_params.n_derived - 1;
      outvars.emplace_back("vor2",i_derived,&(derived_var));
    }

    // mhd z-component of current density (useful in 2D)
    if (variable.compare("mhd_jz") == 0) {
      out_params.contains_derived = true;
      out_params.n_derived += 1;
      int i_derived = out_params.n_derived - 1;
      outvars.emplace_back("jz",i_derived,&(derived_var));
    }

    // mhd magnitude of current density (useful in 3D)
    if (variable.compare("mhd_j2") == 0) {
      out_params.contains_derived = true;
      out_params.n_derived += 1;
      int i_derived = out_params.n_derived - 1;
      outvars.emplace_back("j2",i_derived,&(derived_var));
    }

    // Added by DBF --- check & update NOUTPUT_CHOICES
    // mhd magnitude of magnetic curvature
    if (variable.compare("mhd_curv") == 0) {
      out_params.contains_derived = true;
      out_params.n_derived += 1;
      int i_derived = out_params.n_derived - 1;
      outvars.emplace_back("curv",i_derived,&(derived_var));
    }

    // mhd magnitude of magnetic curvature
    if (variable.compare("mhd_k_jxb") == 0) {
      out_params.contains_derived = true;
      out_params.n_derived += 1;
      int i_derived = out_params.n_derived - 1;
      outvars.emplace_back("k_jxb",i_derived,&(derived_var));
    }

    // mhd magnitude of magnetic curvature
    if (variable.compare("mhd_curv_perp") == 0) {
      out_params.contains_derived = true;
      out_params.n_derived += 1;
      int i_derived = out_params.n_derived - 1;
      outvars.emplace_back("curv_perp",i_derived,&(derived_var));
    }

    // mhd magnitude of magnetic curvature
    if (variable.compare("mhd_bmag") == 0) {
      out_params.contains_derived = true;
      out_params.n_derived += 1;
      int i_derived = out_params.n_derived - 1;
      outvars.emplace_back("bmag",i_derived,&(derived_var));
    }

    // mhd divergence of B
    if (variable.compare("mhd_divb") == 0) {
      out_params.contains_derived = true;
      out_params.n_derived += 1;
      int i_derived = out_params.n_derived - 1;
      outvars.emplace_back("divb",i_derived,&(derived_var));
    }

    // added by GNW --- contravariant components of magnetic field
    if (out_params.variable.compare("mhd_jcon") == 0) {
      pm->pmb_pack->pmhd->SetSaveWBcc();
      out_params.contains_derived = true;
      out_params.n_derived += 4;
      outvars.emplace_back("jcon0",0,&(derived_var));
      outvars.emplace_back("jcon1",1,&(derived_var));
      outvars.emplace_back("jcon2",2,&(derived_var));
      outvars.emplace_back("jcon3",3,&(derived_var));
    }

    // Hydro SGS tensor
    if (variable.compare("hydro_sgs") == 0) {
      out_params.contains_derived = true;
      // emplace all 23 components of the SGS tensor
      for (int i=0; i<23; ++i) {
          std::string variable_name;
          variable_name.assign("hydro_sgs_");
          variable_name.append(std::to_string(i+1));
          out_params.n_derived += 1;
          outvars.emplace_back(variable_name,i,&(derived_var));
      }
    }

    // Mhd SGS tensor
    if (variable.compare("mhd_sgs") == 0) {
      out_params.contains_derived = true;
      // emplace all 59 components of the SGS tensor
      for (int i=0; i<59; ++i) {
          std::string variable_name;
          variable_name.assign("mhd_sgs_");
          variable_name.append(std::to_string(i+1));
          out_params.n_derived += 1;
          outvars.emplace_back(variable_name.c_str(),i,&(derived_var));
      }
    }

    // mhd_dynamo_ks
    if (variable.compare("mhd_dynamo_ks") == 0) {
      out_params.contains_derived = true;
      // emplace all 8 components of the SGS tensor
      outvars.emplace_back("mhd_dynamo_B^2",0,&(derived_var));
      outvars.emplace_back("mhd_dynamo_B^4",1,&(derived_var));
      outvars.emplace_back("mhd_dynamo_dB^2",2,&(derived_var));
      outvars.emplace_back("mhd_dynamo_BdB^2",3,&(derived_var));
      outvars.emplace_back("mhd_dynamo_|BxJ|^2",4,&(derived_var));
      outvars.emplace_back("mhd_dynamo_|B.J|^2",5,&(derived_var));
      outvars.emplace_back("mhd_dynamo_U^2",6,&(derived_var));
      outvars.emplace_back("mhd_dynamo_dU",7,&(derived_var));
      out_params.n_derived += 8;
    }

    // turbulent forcing
    if (variable.compare("turb_force") == 0) {
      outvars.emplace_back("force1",0,&(pm->pmb_pack->pturb->force));
      outvars.emplace_back("force2",1,&(pm->pmb_pack->pturb->force));
      outvars.emplace_back("force3",2,&(pm->pmb_pack->pturb->force));
    }

    // ADM variables, excluding gauge
    for (int v = 0; v < adm::ADM::nadm - 4; ++v) {
      if (variable.compare("adm") == 0 ||
          variable.compare(adm::ADM::ADM_names[v]) == 0) {
        outvars.emplace_back(adm::ADM::ADM_names[v], v, &(pm->pmb_pack->padm->u_adm));
      }
    }

    // ADM gauge variables
    if (nullptr == pm->pmb_pack->pz4c) {
      for (int v = adm::ADM::nadm - 4; v < adm::ADM::nadm; ++v) {
        if (variable.compare("adm") == 0 ||
            variable.compare(adm::ADM::ADM_names[v]) == 0) {
          outvars.emplace_back(adm::ADM::ADM_names[v], v, &(pm->pmb_pack->padm->u_adm));
        }
      }
    }

    // mat z4c variables
    for (int v = 0; v < Tmunu::N_Tmunu; ++v) {
      if (out_params.variable.compare("tmunu") == 0 ||
          out_params.variable.compare(Tmunu::Tmunu_names[v]) == 0) {
        outvars.emplace_back(Tmunu::Tmunu_names[v], v, &(pm->pmb_pack->ptmunu->u_tmunu));
      }
    }
    // con z4c variables
    for (int v = 0; v < z4c::Z4c::ncon; ++v) {
      if (variable.compare("con") == 0 ||
          variable.compare(z4c::Z4c::Constraint_names[v]) == 0) {
        outvars.emplace_back(z4c::Z4c::Constraint_names[v], v,
        &(pm->pmb_pack->pz4c->u_con));
      }
    }

    // z4c variables
    for (int v = 0; v < z4c::Z4c::nz4c; ++v) {
      if (out_params.variable.compare("z4c") == 0 ||
          out_params.variable.compare(z4c::Z4c::Z4c_names[v]) == 0) {
        outvars.emplace_back(z4c::Z4c::Z4c_names[v], v, &(pm->pmb_pack->pz4c->u0));
      }
    }

    // weyl scalars
    if (out_params.variable.compare("weyl") == 0) {
      outvars.emplace_back("weyl_rpsi4",0,&(pm->pmb_pack->pz4c->u_weyl));
      outvars.emplace_back("weyl_ipsi4",1,&(pm->pmb_pack->pz4c->u_weyl));
    }

    // radiation moments in coordinate frame
    if (variable.compare(0, 9, "rad_coord") == 0 ||
        variable.compare(0, 9, "rad_hydro") == 0 ||
        variable.compare(0, 7, "rad_mhd") == 0) {
      out_params.contains_derived = true;
      out_params.n_derived += 10;
      outvars.emplace_back("r00",0,&(derived_var));
      outvars.emplace_back("r01",1,&(derived_var));
      outvars.emplace_back("r02",2,&(derived_var));
      outvars.emplace_back("r03",3,&(derived_var));
      outvars.emplace_back("r11",4,&(derived_var));
      outvars.emplace_back("r12",5,&(derived_var));
      outvars.emplace_back("r13",6,&(derived_var));
      outvars.emplace_back("r22",7,&(derived_var));
      outvars.emplace_back("r23",8,&(derived_var));
      outvars.emplace_back("r33",9,&(derived_var));
    }

    // radiation moments in fluid frame
    if (variable.compare("rad_fluid") == 0 ||
        variable.compare("rad_coord_fluid") == 0 ||
        variable.compare(0, 9, "rad_hydro") == 0 ||
        variable.compare(0, 7, "rad_mhd") == 0) {
      bool needs_fluid_only = (variable.compare("rad_fluid") == 0);
      int moments_offset = !(needs_fluid_only) ? 10 : 0;
      out_params.contains_derived = true;
      out_params.n_derived += 10;
      outvars.emplace_back("r00_ff",moments_offset+0,&(derived_var));
      outvars.emplace_back("r01_ff",moments_offset+1,&(derived_var));
      outvars.emplace_back("r02_ff",moments_offset+2,&(derived_var));
      outvars.emplace_back("r03_ff",moments_offset+3,&(derived_var));
      outvars.emplace_back("r11_ff",moments_offset+4,&(derived_var));
      outvars.emplace_back("r12_ff",moments_offset+5,&(derived_var));
      outvars.emplace_back("r13_ff",moments_offset+6,&(derived_var));
      outvars.emplace_back("r22_ff",moments_offset+7,&(derived_var));
      outvars.emplace_back("r23_ff",moments_offset+8,&(derived_var));
      outvars.emplace_back("r33_ff",moments_offset+9,&(derived_var));
    }
  }

  // particle density binned to mesh
  if (out_params.variable.compare("prtcl_d") == 0) {
    out_params.contains_derived = true;
    outvars.emplace_back("pdens",0,&(derived_var));
  }

  // radiation m1 lab energy density
  if (out_params.variable.compare("rad_m1_E") == 0) {
    for (int nuidx = 0; nuidx < pm->pmb_pack->pradm1->nspecies; ++nuidx) {
      outvars.emplace_back(
          "E:" + std::to_string(nuidx),
          radiationm1::CombinedIdx(nuidx, 0, pm->pmb_pack->pradm1->nvars),
          &(pm->pmb_pack->pradm1->u0));
    }
  }

  // radiation m1 lab energy density
  if (out_params.variable.compare("rad_m1_F") == 0) {
    for (int nuidx = 0; nuidx < pm->pmb_pack->pradm1->nspecies; ++nuidx) {
      outvars.emplace_back(
          "Fx:" + std::to_string(nuidx),
          radiationm1::CombinedIdx(nuidx, 1, pm->pmb_pack->pradm1->nvars),
          &(pm->pmb_pack->pradm1->u0));
      outvars.emplace_back(
          "Fy:" + std::to_string(nuidx),
          radiationm1::CombinedIdx(nuidx, 2, pm->pmb_pack->pradm1->nvars),
          &(pm->pmb_pack->pradm1->u0));
      outvars.emplace_back(
          "Fz:" + std::to_string(nuidx),
          radiationm1::CombinedIdx(nuidx, 3, pm->pmb_pack->pradm1->nvars),
          &(pm->pmb_pack->pradm1->u0));
    }
  }

  // radiation m1 Eddington factor
  if (out_params.variable.compare("rad_m1_chi") == 0) {
    for (int nuidx = 0; nuidx < pm->pmb_pack->pradm1->nspecies; ++nuidx) {
      outvars.emplace_back("chi:" + std::to_string(nuidx), nuidx,
                           &(pm->pmb_pack->pradm1->chi));
    }
  }

  // radiation m1 eta 0
  if (out_params.variable.compare("rad_m1_eta_0") == 0) {
    for (int nuidx = 0; nuidx < pm->pmb_pack->pradm1->nspecies; ++nuidx) {
      outvars.emplace_back("eta_0:" + std::to_string(nuidx), nuidx,
                           &(pm->pmb_pack->pradm1->eta_0));
    }
  }

  // radiation m1 abs 0
  if (out_params.variable.compare("rad_m1_abs_0") == 0) {
    for (int nuidx = 0; nuidx < pm->pmb_pack->pradm1->nspecies; ++nuidx) {
      outvars.emplace_back("abs_0:" + std::to_string(nuidx), nuidx,
                           &(pm->pmb_pack->pradm1->abs_0));
    }
  }

  // radiation m1 eta 1
  if (out_params.variable.compare("rad_m1_eta_0") == 1) {
    for (int nuidx = 0; nuidx < pm->pmb_pack->pradm1->nspecies; ++nuidx) {
      outvars.emplace_back("eta_1:" + std::to_string(nuidx), nuidx,
                           &(pm->pmb_pack->pradm1->eta_1));
    }
  }

  // radiation m1 abs 1
  if (out_params.variable.compare("rad_m1_abs_1") == 0) {
    for (int nuidx = 0; nuidx < pm->pmb_pack->pradm1->nspecies; ++nuidx) {
      outvars.emplace_back("abs_1:" + std::to_string(nuidx), nuidx,
                           &(pm->pmb_pack->pradm1->abs_1));
    }
  }

  // radiation m1 scat 1
  if (out_params.variable.compare("rad_m1_scat_1") == 0) {
    for (int nuidx = 0; nuidx < pm->pmb_pack->pradm1->nspecies; ++nuidx) {
      outvars.emplace_back("scat_1:" + std::to_string(nuidx), nuidx,
                           &(pm->pmb_pack->pradm1->scat_1));
    }
  }

  // radiation m1 scat 1
  if (out_params.variable.compare("rad_m1_vel") == 0) {
    for (int idx = 0; idx < 4; ++idx) {
      outvars.emplace_back("u" + std::to_string(idx), idx,
                           &(pm->pmb_pack->pradm1->u_mu_data));
    }
  }

  // initialize vector containing number of output MBs per rank
  noutmbs.assign(global_variable::nranks, 0);
}

//----------------------------------------------------------------------------------------
// BaseTypeOutput::LoadOutputData()
// create std::vector of HostArray3Ds containing data specified in <output> block for
// this output type

void BaseTypeOutput::LoadOutputData(Mesh *pm) {
  // out_data_ vector (indexed over # of output MBs) stores 4D array of variables
  // so start iteration over number of MeshBlocks
  // TODO(@user): get this working for multiple physics, which may be either defined/undef

  // With AMR, number and location of output MBs can change between output times.
  // So start with clean vector of output MeshBlock info, and re-compute
  outmbs.clear();

  // loop over all MeshBlocks
  // set size & starting indices of output arrays, adjusted accordingly if gz included
  auto &indcs = pm->mb_indcs;
  auto &size  = pm->pmb_pack->pmb->mb_size;
  auto &gids  = pm->pmb_pack->gids;
  for (int m=0; m<(pm->pmb_pack->nmb_thispack); ++m) {
    // skip if MeshBlock ID is specified and not equal to this ID
    if (out_params.gid >= 0 && (m+gids) != out_params.gid) { continue; }

    int ois,oie,ojs,oje,oks,oke;

    if (out_params.include_gzs) {
      int nout1 = indcs.nx1 + 2*(indcs.ng);
      int nout2 = (indcs.nx2 > 1)? (indcs.nx2 + 2*(indcs.ng)) : 1;
      int nout3 = (indcs.nx3 > 1)? (indcs.nx3 + 2*(indcs.ng)) : 1;
      ois = 0; oie = nout1-1;
      ojs = 0; oje = nout2-1;
      oks = 0; oke = nout3-1;
    } else {
      ois = indcs.is; oie = indcs.ie;
      ojs = indcs.js; oje = indcs.je;
      oks = indcs.ks; oke = indcs.ke;
    }

    // check for slicing in each dimension, adjust start/end indices accordingly
    if (out_params.slice1) {
      // skip this MB if slice is out of range
      if (out_params.slice_x1 <  size.h_view(m).x1min ||
          out_params.slice_x1 >= size.h_view(m).x1max) { continue; }
      // set index of slice
      ois = CellCenterIndex(out_params.slice_x1, indcs.nx1,
                            size.h_view(m).x1min, size.h_view(m).x1max);
      ois += indcs.is;
      oie = ois;
    }

    if (out_params.slice2) {
      // skip this MB if slice is out of range
      if (out_params.slice_x2 <  size.h_view(m).x2min ||
          out_params.slice_x2 >= size.h_view(m).x2max) { continue; }
      // set index of slice
      ojs = CellCenterIndex(out_params.slice_x2, indcs.nx2,
                            size.h_view(m).x2min, size.h_view(m).x2max);
      ojs += indcs.js;
      oje = ojs;
    }

    if (out_params.slice3) {
      // skip this MB if slice is out of range
      if (out_params.slice_x3 <  size.h_view(m).x3min ||
          out_params.slice_x3 >= size.h_view(m).x3max) { continue; }
      // set index of slice
      oks = CellCenterIndex(out_params.slice_x3, indcs.nx3,
                            size.h_view(m).x3min, size.h_view(m).x3max);
      oks += indcs.ks;
      oke = oks;
    }

    // set coordinate geometry information for MB
    Real x1min = size.h_view(m).x1min;
    Real x1max = size.h_view(m).x1max;
    Real x2min = size.h_view(m).x2min;
    Real x2max = size.h_view(m).x2max;
    Real x3min = size.h_view(m).x3min;
    Real x3max = size.h_view(m).x3max;

    int id = pm->pmb_pack->pmb->mb_gid.h_view(m);
    outmbs.emplace_back(id,ois,oie,ojs,oje,oks,oke,x1min,x1max,x2min,x2max,x3min,x3max);
  }

  std::fill(noutmbs.begin(), noutmbs.end(), 0);
  noutmbs[global_variable::my_rank] = outmbs.size();
#if MPI_PARALLEL_ENABLED
  MPI_Allreduce(MPI_IN_PLACE, noutmbs.data(), global_variable::nranks,
                MPI_INT, MPI_SUM, MPI_COMM_WORLD);
#endif
  noutmbs_min = *std::min_element(noutmbs.begin(), noutmbs.end());
  noutmbs_max = *std::max_element(noutmbs.begin(), noutmbs.end());


  // get number of output vars and MBs, then realloc outarray (HostArray)
  int nout_vars = outvars.size();
  int nout_mbs = outmbs.size();
  // note that while ois,oie,etc. can be different on each MB, the number of cells output
  // on each MeshBlock, i.e. (ois-ois+1), etc. is the same.
  if (nout_mbs > 0) {
    int nout1 = (outmbs[0].oie - outmbs[0].ois + 1);
    int nout2 = (outmbs[0].oje - outmbs[0].ojs + 1);
    int nout3 = (outmbs[0].oke - outmbs[0].oks + 1);
    // NB: outarray stores all output data on Host
    Kokkos::realloc(outarray, nout_vars, nout_mbs, nout3, nout2, nout1);
  }

  // Calculate derived variables, if required
  if (out_params.contains_derived) {
    ComputeDerivedVariable(out_params.variable, pm);
  }

  // Now copy data to host (outarray) over all variables and MeshBlocks
  for (int n=0; n<nout_vars; ++n) {
    for (int m=0; m<nout_mbs; ++m) {
      int mbi = pm->FindMeshBlockIndex(outmbs[m].mb_gid);
      std::pair<int,int> irange = std::make_pair(outmbs[m].ois, outmbs[m].oie+1);
      std::pair<int,int> jrange = std::make_pair(outmbs[m].ojs, outmbs[m].oje+1);
      std::pair<int,int> krange = std::make_pair(outmbs[m].oks, outmbs[m].oke+1);
      int nout1 = (outmbs[0].oie - outmbs[0].ois + 1);
      int nout2 = (outmbs[0].oje - outmbs[0].ojs + 1);
      int nout3 = (outmbs[0].oke - outmbs[0].oks + 1);

      // copy output variable to new device View
      DvceArray3D<Real> d_output_var("d_out_var",nout3,nout2,nout1);
      auto d_slice = Kokkos::subview(*(outvars[n].data_ptr), mbi, outvars[n].data_index,
                                     krange,jrange,irange);
      Kokkos::deep_copy(d_output_var,d_slice);

      // copy new device View to host mirror View
      DvceArray3D<Real>::HostMirror h_output_var = Kokkos::create_mirror(d_output_var);
      Kokkos::deep_copy(h_output_var,d_output_var);

      // copy host mirror to 5D host View containing all output variables
      auto h_slice = Kokkos::subview(outarray,n,m,Kokkos::ALL,Kokkos::ALL,Kokkos::ALL);
      Kokkos::deep_copy(h_slice,h_output_var);
    }
  }
}<|MERGE_RESOLUTION|>--- conflicted
+++ resolved
@@ -15,27 +15,22 @@
 #include <vector>
 
 #include "athena.hpp"
+#include "parameter_input.hpp"
 #include "coordinates/adm.hpp"
 #include "coordinates/cell_locations.hpp"
+#include "mesh/mesh.hpp"
 #include "eos/eos.hpp"
 #include "globals.hpp"
 #include "hydro/hydro.hpp"
-#include "mesh/mesh.hpp"
 #include "mhd/mhd.hpp"
-<<<<<<< HEAD
-#include "outputs.hpp"
-#include "parameter_input.hpp"
-#include "radiation_m1/radiation_m1.hpp"
-=======
 #include "dyn_grmhd/dyn_grmhd.hpp"
 #include "coordinates/adm.hpp"
 #include "z4c/tmunu.hpp"
 #include "z4c/z4c.hpp"
->>>>>>> a22289ab
+#include "radiation_m1/radiation_m1.hpp"
 #include "srcterms/srcterms.hpp"
 #include "srcterms/turb_driver.hpp"
-#include "z4c/tmunu.hpp"
-#include "z4c/z4c.hpp"
+#include "outputs.hpp"
 
 #if MPI_PARALLEL_ENABLED
 #include <mpi.h>
@@ -174,7 +169,7 @@
        << std::endl << "Input file is likely missing corresponding block" << std::endl;
     exit(EXIT_FAILURE);
   }
-  if ((ivar>=152) && (ivar<160) && (pm->pmb_pack->pradm1 == nullptr)) {
+  if ((ivar>=153) && (ivar<161) && (pm->pmb_pack->pradm1 == nullptr)) {
     std::cout << "### FATAL ERROR in " << __FILE__ << " at line " << __LINE__ << std::endl
        << "Output of radiation m1 variables requested in <output> block '"
        << out_params.block_name << "' but particle object not constructed."
