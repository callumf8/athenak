//========================================================================================
// AthenaXXX astrophysical plasma code
// Copyright(C) 2020 James M. Stone <jmstone@ias.edu> and the Athena code team
// Licensed under the 3-clause BSD License (the "LICENSE")
//========================================================================================
//! \file vtk.cpp
//  \brief writes output data in (legacy) vtk format.
//  Data is written in RECTILINEAR_GRID geometry, in BINARY format, and in FLOAT type
//  Data over multiple MeshBlocks and MPI ranks is written to a single file using MPI-IO.

#include <algorithm>
#include <cstdio>      // fwrite(), fclose(), fopen(), fnprintf(), snprintf()
#include <cstdlib>
#include <iomanip>
#include <iostream>
#include <sstream>
#include <string>
#include <sys/stat.h>  // mkdir

#include "athena.hpp"
#include "coordinates/cell_locations.hpp"
#include "globals.hpp"
#include "mesh/mesh.hpp"
#include "hydro/hydro.hpp"
#include "outputs.hpp"

//----------------------------------------------------------------------------------------
// ctor: also calls OutputType base class constructor
// Checks compatibility options for VTK outputs

VTKOutput::VTKOutput(OutputParameters op, Mesh *pm)
  : OutputType(op, pm)
{
<<<<<<< HEAD
  // create directories for outputs. Comments in binary.cpp constructor explain why
  mkdir("vtk",0775);
=======
  if (pm->multilevel && (op.gid < 0)) {
    std::cout << "### FATAL ERROR in " << __FILE__ << " at line " << __LINE__
              << std::endl << "VTK legacy file format cannot be used with SMR/AMR except"
              << " to output a single MeshBlock.  Please specify a gid." << std::endl;
    exit(EXIT_FAILURE);
  }
  if ((pm->nmb_total) > 1 && op.include_gzs && (op.gid < 0)) {
    std::cout << "### FATAL ERROR in " << __FILE__ << " at line " << __LINE__
              << std::endl << "Cannout output ghost cells with VTK legacy file format"
              << " and multiple MeshBlocks" << std::endl;
    exit(EXIT_FAILURE);
  }
>>>>>>> 09f9c73b
}

//----------------------------------------------------------------------------------------
// Functions to detect big endian machine, and to byte-swap 32-bit words.  The vtk
// legacy format requires data to be stored as big-endian.

namespace swap_functions {

int IsBigEndian()
{
  std::int32_t n = 1;
  char *ep = reinterpret_cast<char *>(&n);
  return (*ep == 0); // Returns 1 (true) on a big endian machine
}

inline void Swap4Bytes(void *vdat)
{
  char tmp, *dat = static_cast<char *>(vdat);
  tmp = dat[0];  dat[0] = dat[3];  dat[3] = tmp;
  tmp = dat[1];  dat[1] = dat[2];  dat[2] = tmp;
}

} // namespace swap_functions

//----------------------------------------------------------------------------------------
//! \fn void VTKOutput:::WriteOutputFile(Mesh *pm)
//  \brief Cycles over all MeshBlocks and writes OutputData in (legacy) vtk format
//   All MeshBlocks are written to the same file.

void VTKOutput::WriteOutputFile(Mesh *pm, ParameterInput *pin)
{
  int big_end = swap_functions::IsBigEndian(); // =1 on big endian machine

  // output entire grid unless gid is specified
  int nout1,nout2,nout3;
  if ((pm->nmb_total > 1) && (out_params.gid < 0)) {
    nout1 = (out_params.slice1)? 1 : (pm->mesh_indcs.nx1);
    nout2 = (out_params.slice2)? 1 : (pm->mesh_indcs.nx2);
    nout3 = (out_params.slice3)? 1 : (pm->mesh_indcs.nx3);
  } else {
    nout1 = outmbs[0].oie - outmbs[0].ois + 1;
    nout2 = outmbs[0].oje - outmbs[0].ojs + 1;
    nout3 = outmbs[0].oke - outmbs[0].oks + 1;
  }
  int ncoord1 = (nout1 > 1)? nout1+1 : nout1;
  int ncoord2 = (nout2 > 1)? nout2+1 : nout2;
  int ncoord3 = (nout3 > 1)? nout3+1 : nout3;

  // allocate 1D vector of floats used to convert and output data
  float *data;
  int ndata = std::max(std::max(ncoord1, ncoord2), ncoord3);
  data = new float[ndata];

  // create filename: "vtk/file_basename" + "." + "file_id" + "." + XXXXX + ".vtk"
  // where XXXXX = 5-digit file_number
  std::string fname;
  char number[6];
  std::snprintf(number, sizeof(number), "%05d", out_params.file_number);

  fname.assign("vtk/");
  fname.append(out_params.file_basename);
  fname.append(".");
  fname.append(out_params.file_id);
  fname.append(".");
  fname.append(number);
  fname.append(".vtk");

  IOWrapper vtkfile;
  std::size_t header_offset=0;
  vtkfile.Open(fname.c_str(), IOWrapper::FileMode::write);

  // There are five basic parts to the VTK "legacy" file format.
  //  1. File version and identifier
  //  2. Header
  //  3. File format
  //  4. Dataset structure, including type and dimensions of data, and coordinates.
  {std::stringstream msg;
  msg << "# vtk DataFile Version 2.0" << std::endl
      << "# Athena++ data at time= " << pm->time
      << "  level= 0"  // assuming uniform mesh
      << "  nranks= " << global_variable::nranks
      << "  cycle=" << pm->ncycle
      << "  variables=" << GetOutputVariableString(out_params.variable).c_str()
      << std::endl << "BINARY" << std::endl
      << "DATASET STRUCTURED_POINTS" << std::endl
      << "DIMENSIONS " << ncoord1 << " " << ncoord2 << " " << ncoord3 << std::endl;
  vtkfile.Write(msg.str().c_str(),sizeof(char),msg.str().size());
  header_offset = msg.str().size();}

  // Specify the uniform Cartesian mesh with grid minima and spacings
  {std::stringstream msg;
  // output physical dimensions of entire grid, unless gid is specified
  Real x1min,x2min,x3min,dx1,dx2,dx3;
  if (out_params.gid < 0) {
    x1min = pm->mesh_size.x1min;
    x2min = pm->mesh_size.x2min;
    x3min = pm->mesh_size.x3min;
    dx1 = pm->mesh_size.dx1;
    dx2 = pm->mesh_size.dx2;
    dx3 = pm->mesh_size.dx3;
  } else {
    x1min = pm->pmb_pack->pcoord->mbdata.size.h_view(out_params.gid).x1min;
    x2min = pm->pmb_pack->pcoord->mbdata.size.h_view(out_params.gid).x2min;
    x3min = pm->pmb_pack->pcoord->mbdata.size.h_view(out_params.gid).x3min;
    dx1 = pm->pmb_pack->pcoord->mbdata.size.h_view(out_params.gid).dx1;
    dx2 = pm->pmb_pack->pcoord->mbdata.size.h_view(out_params.gid).dx2;
    dx3 = pm->pmb_pack->pcoord->mbdata.size.h_view(out_params.gid).dx3;
  }
  if (out_params.include_gzs) {
    x1min -= (pm->pmb_pack->pcoord->mbdata.indcs.ng)*dx1;
    x2min -= (pm->pmb_pack->pcoord->mbdata.indcs.ng)*dx2;
    x3min -= (pm->pmb_pack->pcoord->mbdata.indcs.ng)*dx3;
  }
  msg << std::scientific << std::setprecision(std::numeric_limits<Real>::max_digits10 - 1)
      << "ORIGIN " << x1min << " " << x2min << " " << x3min << " " <<  std::endl
      << "SPACING " << dx1  << " " << dx2   << " " << dx3   << " " <<  std::endl;
  vtkfile.Write(msg.str().c_str(),sizeof(char),msg.str().size());
  header_offset += msg.str().size();}

  //  5. Data.  An arbitrary number of scalars and vectors can be written (every node
  //  in the OutputData doubly linked lists), all in binary floats format
  {std::stringstream msg;
  msg << std::endl << "CELL_DATA " << nout1*nout2*nout3 << std::endl;
  vtkfile.Write(msg.str().c_str(),sizeof(char),msg.str().size());
  header_offset += msg.str().size();}

  // Loop over variables
  int nout_vars = outvars.size();
  int nout_mbs = (outmbs.size());
  for (int n=0; n<nout_vars; ++n) {
    // write data type (SCALARS or VECTORS) and name
    {std::stringstream msg;
    msg << std::endl << "SCALARS " << outvars[n].label.c_str() << " float" << std::endl
        << "LOOKUP_TABLE default" << std::endl;
    vtkfile.Write_at_all(msg.str().c_str(),sizeof(char),msg.str().size(),header_offset);
    header_offset += msg.str().size();}

    // Loop over MeshBlocks
    for (int m=0; m<nout_mbs; ++m) {
      auto &indcs = pm->pmb_pack->pcoord->mbdata.indcs;
      LogicalLocation lloc = pm->lloclist[outmbs[m].mb_gid];
      int &mb_nx1 = indcs.nx1;
      int &mb_nx2 = indcs.nx2;
      int &mb_nx3 = indcs.nx3;
      int &ois = outmbs[m].ois;
      int &oie = outmbs[m].oie;
      int &ojs = outmbs[m].ojs;
      int &oje = outmbs[m].oje;
      int &oks = outmbs[m].oks;
      int &oke = outmbs[m].oke;
      size_t data_offset = (lloc.lx1*mb_nx1 + lloc.lx2*(mb_nx2*nout1) +
      lloc.lx3*(mb_nx3*nout1*nout2))*sizeof(float);

      for (int k=oks; k<=oke; ++k) {
        for (int j=ojs; j<=oje; ++j) {
          for (int i=ois; i<=oie; ++i) {
            data[i-ois] = static_cast<float>(outdata(n,m,k-oks,j-ojs,i-ois));
          }

          // write data in big endian order
          if (!big_end) {
            for (int i=0; i<(oie-ois+1); ++i)
              swap_functions::Swap4Bytes(&data[i]);
          }
          size_t my_offset = header_offset + data_offset +
                             ((j-ojs)*nout1 + (k-oks)*nout1*nout2)*sizeof(float);
          vtkfile.Write_at_all(&data[0], sizeof(float), (oie-ois+1), my_offset);
        }
      }
    }  // end loop over MeshBlocks
    header_offset += (nout1*nout2*nout3)*sizeof(float);
  }

  // close the output file and clean up ptrs to data
  vtkfile.Close();
  delete [] data;

  // increment counters
  out_params.file_number++;
  if (out_params.last_time < 0.0) {
    out_params.last_time = pm->time;
  } else {
    out_params.last_time += out_params.dt;
  }
  pin->SetInteger(out_params.block_name, "file_number", out_params.file_number);
  pin->SetReal(out_params.block_name, "last_time", out_params.last_time);

  return;
}<|MERGE_RESOLUTION|>--- conflicted
+++ resolved
@@ -31,23 +31,8 @@
 VTKOutput::VTKOutput(OutputParameters op, Mesh *pm)
   : OutputType(op, pm)
 {
-<<<<<<< HEAD
   // create directories for outputs. Comments in binary.cpp constructor explain why
   mkdir("vtk",0775);
-=======
-  if (pm->multilevel && (op.gid < 0)) {
-    std::cout << "### FATAL ERROR in " << __FILE__ << " at line " << __LINE__
-              << std::endl << "VTK legacy file format cannot be used with SMR/AMR except"
-              << " to output a single MeshBlock.  Please specify a gid." << std::endl;
-    exit(EXIT_FAILURE);
-  }
-  if ((pm->nmb_total) > 1 && op.include_gzs && (op.gid < 0)) {
-    std::cout << "### FATAL ERROR in " << __FILE__ << " at line " << __LINE__
-              << std::endl << "Cannout output ghost cells with VTK legacy file format"
-              << " and multiple MeshBlocks" << std::endl;
-    exit(EXIT_FAILURE);
-  }
->>>>>>> 09f9c73b
 }
 
 //----------------------------------------------------------------------------------------
