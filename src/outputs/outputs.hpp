--- conflicted
+++ resolved
@@ -21,11 +21,7 @@
     #error NHISTORY > NREDUCTION in outputs.hpp
 #endif
 
-<<<<<<< HEAD
-#define NOUTPUT_CHOICES 161
-=======
-#define NOUTPUT_CHOICES 153
->>>>>>> a22289ab
+#define NOUTPUT_CHOICES 162
 // choices for output variables used in <ouput> blocks in input file
 // TO ADD MORE CHOICES:
 //   - add more strings to array below, change NOUTPUT_CHOICES above appropriately
@@ -101,17 +97,12 @@
   "tmunu_Sx", "tmunu_Sy", "tmunu_Sz",
   "tmunu",
 
-<<<<<<< HEAD
-  // Particles (150-151)
+  // Particles (151-152)
   "prtcl_all", "prtcl_d",
 
-  // radiation M1 (152-161)
+  // radiation M1 (153-162)
   "rad_m1_E", "rad_m1_F", "rad_m1_chi", "rad_m1_eta_0", "rad_m1_abs_0",
   "rad_m1_eta_1", "rad_m1_abs_1", "rad_m1_scat_1", "rad_m1_vel",
-=======
-  // Particles (151-152)
-  "prtcl_all", "prtcl_d"
->>>>>>> a22289ab
 };
 
 
