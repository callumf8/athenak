//========================================================================================
// AthenaXXX astrophysical plasma code
// Copyright(C) 2020 James M. Stone <jmstone@ias.edu> and the Athena code team
// Licensed under the 3-clause BSD License (the "LICENSE")
//========================================================================================
//! \file mesh.cpp
//  \brief implementation of constructor and functions in Mesh class

#include <algorithm>
#include <cinttypes>
#include <iostream>
#include <limits>

#include "athena.hpp"
#include "globals.hpp"
#include "parameter_input.hpp"
#include "mesh.hpp"
#include "coordinates/cell_locations.hpp"
#include "hydro/hydro.hpp"
#include "mhd/mhd.hpp"
#include "z4c/z4c.hpp"
#include "diffusion/viscosity.hpp"
#include "diffusion/resistivity.hpp"
#include "diffusion/conduction.hpp"
#include "radiation/radiation.hpp"
#include "srcterms/srcterms.hpp"
#include "outputs/io_wrapper.hpp"

#if MPI_PARALLEL_ENABLED
#include <mpi.h>
#endif

//----------------------------------------------------------------------------------------
// Mesh constructor: initializes some mesh variables at start of calculation using
// parameters in input file.  Most objects in Mesh are constructed in the BuildTree()
// function, so that they can store a pointer to the Mesh which can be reliably referenced
// only after the Mesh constructor has finished

Mesh::Mesh(ParameterInput *pin) :
  one_d(false),
  two_d(false),
  three_d(false),
  multi_d(false),
  shearing_periodic(false),
  strictly_periodic(true) {
  // Set physical size and number of cells in mesh (root level)
  mesh_size.x1min = pin->GetReal("mesh", "x1min");
  mesh_size.x1max = pin->GetReal("mesh", "x1max");
  mesh_size.x2min = pin->GetReal("mesh", "x2min");
  mesh_size.x2max = pin->GetReal("mesh", "x2max");
  mesh_size.x3min = pin->GetReal("mesh", "x3min");
  mesh_size.x3max = pin->GetReal("mesh", "x3max");

  mesh_indcs.ng  = pin->GetOrAddReal("mesh", "nghost", 2);
  mesh_indcs.nx1 = pin->GetInteger("mesh", "nx1");
  mesh_indcs.nx2 = pin->GetInteger("mesh", "nx2");
  mesh_indcs.nx3 = pin->GetInteger("mesh", "nx3");

  // define some useful flags that indicate 1D/2D/3D calculations
  if (mesh_indcs.nx3 > 1) {
    three_d = true;
    multi_d = true;
  } else if (mesh_indcs.nx2 > 1) {
    two_d = true;
    multi_d = true;
  } else {
    one_d = true;
  }

  // Set BC flags for ix1/ox1 boundaries and error check
  mesh_bcs[BoundaryFace::inner_x1] = GetBoundaryFlag(pin->GetString("mesh", "ix1_bc"));
  mesh_bcs[BoundaryFace::outer_x1] = GetBoundaryFlag(pin->GetString("mesh", "ox1_bc"));
  if ((mesh_bcs[BoundaryFace::inner_x1] == BoundaryFlag::periodic ||
       mesh_bcs[BoundaryFace::outer_x1] == BoundaryFlag::periodic) &&
       mesh_bcs[BoundaryFace::inner_x1] != mesh_bcs[BoundaryFace::outer_x1]) {
    std::cout << "### FATAL ERROR in " << __FILE__ << " at line " << __LINE__ << std::endl
        << "Both inner and outer x1 bcs must be periodic" << std::endl;
    std::exit(EXIT_FAILURE);
  }
  if (mesh_bcs[BoundaryFace::inner_x1] != BoundaryFlag::periodic) {
    strictly_periodic = false;
  }
  // Check if x1 boundaries are shearing periodic. When flag set to true, shearing BCs
  // will be called in ApplyPhysicalBCs() in Hydro and/or MHD.
  if (mesh_bcs[BoundaryFace::inner_x1] == BoundaryFlag::periodic) {
    shearing_periodic = pin->GetOrAddBoolean("mesh","speriodic",false);
  }

  // Set BC flags for ix2/ox2 boundaries and error check
  if (multi_d) {
    mesh_bcs[BoundaryFace::inner_x2] = GetBoundaryFlag(pin->GetString("mesh", "ix2_bc"));
    mesh_bcs[BoundaryFace::outer_x2] = GetBoundaryFlag(pin->GetString("mesh", "ox2_bc"));
    if ((mesh_bcs[BoundaryFace::inner_x2] == BoundaryFlag::periodic ||
         mesh_bcs[BoundaryFace::outer_x2] == BoundaryFlag::periodic) &&
         mesh_bcs[BoundaryFace::inner_x2] != mesh_bcs[BoundaryFace::outer_x2]) {
      std::cout << "### FATAL ERROR in " << __FILE__ << " at line " << __LINE__
          << std::endl << "Both inner and outer x2 bcs must be periodic" << std::endl;
      std::exit(EXIT_FAILURE);
    }
    if (mesh_bcs[BoundaryFace::inner_x2] != BoundaryFlag::periodic) {
      strictly_periodic = false;
    }
  } else {
    // ix2/ox2 BC flags set to undef for 1D problems
    mesh_bcs[BoundaryFace::inner_x2] = BoundaryFlag::undef;
    mesh_bcs[BoundaryFace::outer_x2] = BoundaryFlag::undef;
  }

  // Set BC flags for ix3/ox3 boundaries and error check
  if (three_d) {
    mesh_bcs[BoundaryFace::inner_x3] = GetBoundaryFlag(pin->GetString("mesh", "ix3_bc"));
    mesh_bcs[BoundaryFace::outer_x3] = GetBoundaryFlag(pin->GetString("mesh", "ox3_bc"));
    if ((mesh_bcs[BoundaryFace::inner_x3] == BoundaryFlag::periodic ||
         mesh_bcs[BoundaryFace::outer_x3] == BoundaryFlag::periodic) &&
         mesh_bcs[BoundaryFace::inner_x3] != mesh_bcs[BoundaryFace::outer_x3]) {
      std::cout << "### FATAL ERROR in " << __FILE__ << " at line " << __LINE__
          << std::endl << "Both inner and outer x3 bcs must be periodic" << std::endl;
      std::exit(EXIT_FAILURE);
    }
    if (mesh_bcs[BoundaryFace::inner_x3] != BoundaryFlag::periodic) {
      strictly_periodic = false;
    }
  } else {
    // ix3/ox3 BC flags set to undef for 1D or 2D problems
    mesh_bcs[BoundaryFace::inner_x3] = BoundaryFlag::undef;
    mesh_bcs[BoundaryFace::outer_x3] = BoundaryFlag::undef;
  }

  // set boolean flags indicating type of refinement (if any), and whether mesh is
  // periodic, depending on input strings
  adaptive = (pin->GetOrAddString("mesh_refinement","refinement","none") == "adaptive")
    ?  true : false;
  multilevel = (adaptive || pin->GetString("mesh_refinement","refinement") == "static")
    ?  true : false;

  // error check physical size of mesh (root level) from input file.
  if (mesh_size.x1max <= mesh_size.x1min) {
    std::cout << "### FATAL ERROR in " << __FILE__ << " at line " << __LINE__ << std::endl
        << "Input x1max must be larger than x1min: x1min=" << mesh_size.x1min
        << " x1max=" << mesh_size.x1max << std::endl;
    std::exit(EXIT_FAILURE);
  }
  if (mesh_size.x2max <= mesh_size.x2min) {
    std::cout << "### FATAL ERROR in " << __FILE__ << " at line " << __LINE__ << std::endl
        << "Input x2max must be larger than x2min: x2min=" << mesh_size.x2min
        << " x2max=" << mesh_size.x2max << std::endl;
    std::exit(EXIT_FAILURE);
  }
  if (mesh_size.x3max <= mesh_size.x3min) {
    std::cout << "### FATAL ERROR in " << __FILE__ << " at line " << __LINE__ << std::endl
        << "Input x3max must be larger than x3min: x3min=" << mesh_size.x3min
        << " x3max=" << mesh_size.x3max << std::endl;
    std::exit(EXIT_FAILURE);
  }

  // error check requested number of grid cells for entire root domain
  if ( mesh_indcs.nx1 < 4 ||
      (mesh_indcs.nx2 < 4 && multi_d) ||
      (mesh_indcs.nx3 < 4 && three_d) ) {
    std::cout << "### FATAL ERROR in " << __FILE__ << " at line " << __LINE__ << std::endl
              << "Mesh must be >= 4 cells in each active dimension" << std::endl;
    std::exit(EXIT_FAILURE);
  }
  if (mesh_indcs.nx2 < 1 || mesh_indcs.nx3 < 1) {
    std::cout << "### FATAL ERROR in " << __FILE__ << " at line " << __LINE__ << std::endl
        << "In <mesh> block nx2 and nx3 must both be >= 1" << std::endl;
    std::exit(EXIT_FAILURE);
  }
  if (mesh_indcs.nx2 == 1 && mesh_indcs.nx3 > 1) {
    std::cout << "### FATAL ERROR in " << __FILE__ << " at line " << __LINE__ << std::endl
        << "In <mesh> block in input file: nx2=1, nx3=" << mesh_indcs.nx3
        << ", but 2D problems in x1-x3 plane not supported" << std::endl;
    std::exit(EXIT_FAILURE);
  }

  // error check number of ghost zones
  if (mesh_indcs.ng < 2) {
    std::cout << "### FATAL ERROR in " << __FILE__ << " at line " << __LINE__ << std::endl
      << "More than 2 ghost zones required, but nghost=" <<mesh_indcs.ng << std::endl;
    std::exit(EXIT_FAILURE);
  }
  if ((multilevel) && (mesh_indcs.ng % 2 != 0)) {
    std::cout << "### FATAL ERROR in " << __FILE__ << " at line " << __LINE__ << std::endl
      << "Number of ghost zones must be divisible by two for SMR/AMR calculations, "
      << "but nghost=" << mesh_indcs.ng << std::endl;
    std::exit(EXIT_FAILURE);
  }

  // passed error checks, compute grid spacing in (virtual) mesh grid
  mesh_size.dx1 = (mesh_size.x1max-mesh_size.x1min)/static_cast<Real>(mesh_indcs.nx1);
  mesh_size.dx2 = (mesh_size.x2max-mesh_size.x2min)/static_cast<Real>(mesh_indcs.nx2);
  mesh_size.dx3 = (mesh_size.x3max-mesh_size.x3min)/static_cast<Real>(mesh_indcs.nx3);

  // Read # of cells in MeshBlock from input parameters, error check
  mb_indcs.nx1 = pin->GetOrAddInteger("meshblock", "nx1", mesh_indcs.nx1);
  if (multi_d) {
    mb_indcs.nx2 = pin->GetOrAddInteger("meshblock", "nx2", mesh_indcs.nx2);
  } else {
    mb_indcs.nx2 = mesh_indcs.nx2;
  }
  if (three_d) {
    mb_indcs.nx3 = pin->GetOrAddInteger("meshblock", "nx3", mesh_indcs.nx3);
  } else {
    mb_indcs.nx3 = mesh_indcs.nx3;
  }

  // error check consistency of the block and mesh
  if (mesh_indcs.nx1 % mb_indcs.nx1 != 0 ||
      mesh_indcs.nx2 % mb_indcs.nx2 != 0 ||
      mesh_indcs.nx3 % mb_indcs.nx3 != 0) {
    std::cout << "### FATAL ERROR in " << __FILE__ << " at line " << __LINE__ << std::endl
              << "Mesh must be evenly divisible by MeshBlocks" << std::endl
              << "Check Mesh and MeshBlock dimensions in input file" << std::endl;
    std::exit(EXIT_FAILURE);
  }
  if ((mb_indcs.nx1 < 4) ||
      (mb_indcs.nx2 < 4 && multi_d) ||
      (mb_indcs.nx3 < 4 && three_d) ) {
    std::cout << "### FATAL ERROR in " << __FILE__ << " at line " << __LINE__ << std::endl
              << "MeshBlock must be >= 4 cells in each active dimension" << std::endl;
    std::exit(EXIT_FAILURE);
  }
  if ( (multilevel) &&
      ((mb_indcs.nx1 %2 != 0) ||
       (mb_indcs.nx2 %2 != 0 && multi_d) ||
       (mb_indcs.nx3 %2 != 0 && three_d)) ) {
    std::cout << "### FATAL ERROR in " << __FILE__ << " at line " << __LINE__ << std::endl
      << "Number of cells in MeshBlock must be divisible by two in each dimension for "
      << "SMR/AMR calculations." << std::endl;
    std::exit(EXIT_FAILURE);
  }

  // initialize indices for Mesh cells, MeshBlock cells, and MeshBlock coarse cells
  mb_indcs.ng  = mesh_indcs.ng;
  mb_indcs.cnx1 = mb_indcs.nx1/2;
  mb_indcs.cnx2 = std::max(1,(mb_indcs.nx2/2));
  mb_indcs.cnx3 = std::max(1,(mb_indcs.nx3/2));

  mesh_indcs.is = mesh_indcs.ng;
  mb_indcs.is   = mb_indcs.ng;
  mb_indcs.cis  = mb_indcs.ng;

  mesh_indcs.ie = mesh_indcs.is + mesh_indcs.nx1 - 1;
  mb_indcs.ie   = mb_indcs.is + mb_indcs.nx1 - 1;
  mb_indcs.cie  = mb_indcs.cis + mb_indcs.cnx1 - 1;

  if (multi_d) {
    mesh_indcs.js = mesh_indcs.ng;
    mb_indcs.js   = mb_indcs.ng;
    mb_indcs.cjs  = mb_indcs.ng;

    mesh_indcs.je = mesh_indcs.js + mesh_indcs.nx2 - 1;
    mb_indcs.je   = mb_indcs.js + mb_indcs.nx2 - 1;
    mb_indcs.cje  = mb_indcs.cjs + mb_indcs.cnx2 - 1;
  } else {
    mesh_indcs.js = 0;
    mb_indcs.js   = 0;
    mb_indcs.cjs  = 0;

    mesh_indcs.je = 0;
    mb_indcs.je   = 0;
    mb_indcs.cje  = 0;
  }

  if (three_d) {
    mesh_indcs.ks = mesh_indcs.ng;
    mb_indcs.ks   = mb_indcs.ng;
    mb_indcs.cks  = mb_indcs.ng;

    mesh_indcs.ke = mesh_indcs.ks + mesh_indcs.nx3 - 1;
    mb_indcs.ke   = mb_indcs.ks + mb_indcs.nx3 - 1;
    mb_indcs.cke  = mb_indcs.cks + mb_indcs.cnx3 - 1;
  } else {
    mesh_indcs.ks = 0;
    mb_indcs.ks   = 0;
    mb_indcs.cks  = 0;

    mesh_indcs.ke = 0;
    mb_indcs.ke   = 0;
    mb_indcs.cke  = 0;
  }
}

//----------------------------------------------------------------------------------------
// destructor

Mesh::~Mesh() {
  delete [] costlist;
  delete [] ranklist;
  delete [] lloclist;
  delete [] gidslist;
  delete [] nmblist;
  if (multilevel) {
    delete pmr;
  }
}

//----------------------------------------------------------------------------------------
//! \fn void Mesh::PrintMeshDiagnostics()
//  \brief prints information about mesh structure, always called at start of every
//  calculation at end of BuildTree

void Mesh::PrintMeshDiagnostics() {
  std::cout << std::endl;
  std::cout <<"Root grid = "<< nmb_rootx1 <<" x "<< nmb_rootx2 <<" x "<< nmb_rootx3
            <<" MeshBlocks"<< std::endl;
  std::cout <<"Total number of MeshBlocks = " << nmb_total << std::endl;
  std::cout <<"Number of logical  levels of refinement = "<< max_level
            <<" (" << (max_level + 1) << " levels total)" << std::endl;
  std::cout <<"Number of physical levels of refinement = "<< (max_level - root_level)
            <<" (" << (max_level - root_level + 1) << " levels total)" << std::endl;

  // if more than one physical level: compute/output # of blocks and cost per level
  if ((max_level - root_level) > 1) {
    int nb_per_plevel[max_level];      // NOLINT(runtime/arrays)
    float cost_per_plevel[max_level];  // NOLINT(runtime/arrays)
    for (int i=0; i<=max_level; ++i) {
      nb_per_plevel[i] = 0;
      cost_per_plevel[i] = 0.0;
    }
    for (int i=0; i<nmb_total; i++) {
      nb_per_plevel[(lloclist[i].level - root_level)]++;
      cost_per_plevel[(lloclist[i].level - root_level)] += costlist[i];
    }
    for (int i=root_level; i<=max_level; i++) {
      if (nb_per_plevel[i-root_level] != 0) {
        std::cout << "  Physical level = " << i-root_level << " (logical level = " << i
                  << "): " << nb_per_plevel[i-root_level] << " MeshBlocks, cost = "
                  << cost_per_plevel[i-root_level] <<  std::endl;
      }
    }
  }

  std::cout << "Number of parallel ranks = " << global_variable::nranks << std::endl;
  // if more than one rank: compute/output # of blocks and cost per rank
  if (global_variable::nranks > 1) {
    int nb_per_rank[global_variable::nranks];    // NOLINT(runtime/arrays)
    int cost_per_rank[global_variable::nranks];  // NOLINT(runtime/arrays)
    for (int i=0; i<global_variable::nranks; ++i) {
      nb_per_rank[i] = 0;
      cost_per_rank[i] = 0;
    }
    for (int i=0; i<nmb_total; i++) {
      nb_per_rank[ranklist[i]]++;
      cost_per_rank[ranklist[i]] += costlist[i];
    }
    int mincost = std::numeric_limits<int>::max();
    int maxcost = 0, totalcost = 0;
    for (int i=0; i<global_variable::nranks; ++i) {
      std::cout << "  Rank = " << i << ": " << nb_per_rank[i] <<" MeshBlocks, cost = "
                << cost_per_rank[i] << std::endl;
      mincost = std::min(mincost,cost_per_rank[i]);
      maxcost = std::max(maxcost,cost_per_rank[i]);
      totalcost += cost_per_rank[i];
    }

    // output normalized costs per rank
    std::cout << "Load Balancing:" << std::endl;
    std::cout << "  Maximum normalized cost = "
      << static_cast<float>(maxcost)/static_cast<float>(mincost) << ", Average = "
      << static_cast<float>(totalcost)/static_cast<float>(global_variable::nranks*mincost)
      << std::endl;
  }
}

//----------------------------------------------------------------------------------------
//! \fn void Mesh::WriteMeshStructure(int ndim)
//  \brief writes file containing MeshBlock positions and sizes that can be used to create
//  plots using 'plot_mesh.py' script.  Only works for 2D/3D data.  Called from main if
//  '-m' option is given on command line.

void Mesh::WriteMeshStructure() {
  if (one_d) {
    std::cout << "WARNING in " << __FILE__ << " at line " << __LINE__ << std::endl
              << "Mesh only 1D, so no 'mesh_structure.dat' file produced" << std::endl;
    return;
  }

  FILE *fp = nullptr;
  if ((fp = std::fopen("mesh_structure.dat","wb")) == nullptr) {
    std::cout << "### FATAL ERROR in " << __FILE__ << " at line " << __LINE__
        << std::endl << "Cannot open 'mesh_structure.dat' file for output" << std::endl;
    std::exit(EXIT_FAILURE);
  }

  for (int i=root_level; i<=max_level; i++) {
    for (int j=0; j<nmb_total; j++) {
      if (lloclist[j].level == i) {
        MeshBlock block(this->pmb_pack, j, 1);
        std::int32_t &lx1 = lloclist[j].lx1;
        std::int32_t &lx2 = lloclist[j].lx2;
        std::int32_t &lx3 = lloclist[j].lx3;
        std::fprintf(fp,"#MeshBlock %d on rank=%d with cost=%g\n", j, ranklist[j],
                     costlist[j]);
        std::fprintf(
            fp,"#  Logical level %d, location = (%" PRId32 " %" PRId32 " %" PRId32")\n",
            lloclist[j].level, lx1, lx2, lx3);
        if (two_d) { // 2D
          Real &x1min = block.mb_size.h_view(0).x1min;
          Real &x1max = block.mb_size.h_view(0).x1max;
          Real &x2min = block.mb_size.h_view(0).x2min;
          Real &x2max = block.mb_size.h_view(0).x2max;
          std::fprintf(fp,"%g %g\n", x1min, x2min);
          std::fprintf(fp,"%g %g\n", x1max, x2min);
          std::fprintf(fp,"%g %g\n", x1max, x2max);
          std::fprintf(fp,"%g %g\n", x1min, x2max);
          std::fprintf(fp,"%g %g\n", x1min, x2min);
          std::fprintf(fp,"\n\n");
        }
        if (three_d) { // 3D
          Real &x1min = block.mb_size.h_view(0).x1min;
          Real &x1max = block.mb_size.h_view(0).x1max;
          Real &x2min = block.mb_size.h_view(0).x2min;
          Real &x2max = block.mb_size.h_view(0).x2max;
          Real &x3min = block.mb_size.h_view(0).x3min;
          Real &x3max = block.mb_size.h_view(0).x3max;
          std::fprintf(fp,"%g %g %g\n", x1min, x2min, x3min);
          std::fprintf(fp,"%g %g %g\n", x1max, x2min, x3min);
          std::fprintf(fp,"%g %g %g\n", x1max, x2max, x3min);
          std::fprintf(fp,"%g %g %g\n", x1min, x2max, x3min);
          std::fprintf(fp,"%g %g %g\n", x1min, x2min, x3min);
          std::fprintf(fp,"%g %g %g\n", x1min, x2min, x3max);
          std::fprintf(fp,"%g %g %g\n", x1max, x2min, x3max);
          std::fprintf(fp,"%g %g %g\n", x1max, x2min, x3min);
          std::fprintf(fp,"%g %g %g\n", x1max, x2min, x3max);
          std::fprintf(fp,"%g %g %g\n", x1max, x2max, x3max);
          std::fprintf(fp,"%g %g %g\n", x1max, x2max, x3min);
          std::fprintf(fp,"%g %g %g\n", x1max, x2max, x3max);
          std::fprintf(fp,"%g %g %g\n", x1min, x2max, x3max);
          std::fprintf(fp,"%g %g %g\n", x1min, x2max, x3min);
          std::fprintf(fp,"%g %g %g\n", x1min, x2max, x3max);
          std::fprintf(fp,"%g %g %g\n", x1min, x2min, x3max);
          std::fprintf(fp,"%g %g %g\n", x1min, x2min, x3min);
          std::fprintf(fp, "\n\n");
        }
      }
    }
  }
  std::fclose(fp);
  std::cout << "See the 'mesh_structure.dat' file for MeshBlock data" << std::endl;
  std::cout << "Use 'plot_mesh.py' script to visualize data" << std::endl << std::endl;

  return;
}

//----------------------------------------------------------------------------------------
//! \fn GetBoundaryFlag(std::string input_string)
//  \brief Parses input string to return scoped enumerator flag specifying boundary
//  condition. Typically called in Mesh() ctor and in pgen/*.cpp files.

BoundaryFlag Mesh::GetBoundaryFlag(const std::string& input_string) {
  if (input_string == "reflect") {
    return BoundaryFlag::reflect;
  } else if (input_string == "outflow") {
    return BoundaryFlag::outflow;
  } else if (input_string == "inflow") {
    return BoundaryFlag::inflow;
  } else if (input_string == "diode") {
    return BoundaryFlag::diode;
  } else if (input_string == "user") {
    return BoundaryFlag::user;
  } else if (input_string == "periodic") {
    return BoundaryFlag::periodic;
  } else if (input_string == "undef") {
    return BoundaryFlag::undef;
  } else {
    std::cout << "### FATAL ERROR in " << __FILE__ << " at line " << __LINE__ << std::endl
              << "Input string = '" << input_string << "' is an invalid boundary type"
              << std::endl;
    std::exit(EXIT_FAILURE);
  }
}

//----------------------------------------------------------------------------------------
//! \fn GetBoundaryString(BoundaryFlag input_flag)
//  \brief Parses enumerated type BoundaryFlag internal integer representation to return
//  string describing the boundary condition. Typicall used to format descriptive errors
//  or diagnostics. Inverse of GetBoundaryFlag().

std::string Mesh::GetBoundaryString(BoundaryFlag input_flag) {
  switch (input_flag) {
    case BoundaryFlag::block:  // 0
      return "block";
    case BoundaryFlag::reflect:
      return "reflect";
    case BoundaryFlag::inflow:
      return "inflow";
    case BoundaryFlag::outflow:
      return "outflow";
    case BoundaryFlag::diode:
      return "diode";
    case BoundaryFlag::user:
      return "user";
    case BoundaryFlag::periodic:
      return "periodic";
    case BoundaryFlag::undef:
      return "undef";
    default:
      std::cout << "### FATAL ERROR in " << __FILE__ << " at line " << __LINE__
         << std::endl << "Input enum class BoundaryFlag=" << static_cast<int>(input_flag)
         << " is an invalid boundary type" << std::endl;
      std::exit(EXIT_FAILURE);
      break;
  }
}

//----------------------------------------------------------------------------------------
// \fn Mesh::NewTimeStep()

void Mesh::NewTimeStep(const Real tlim) {
  // cycle over all MeshBlocks on this rank and find minimum dt
  // Requires at least ONE of the physics modules to be defined.
  // limit increase in timestep to 2x old value
  dt = 2.0*dt;

  // Hydro timestep
  if (pmb_pack->phydro != nullptr) {
    dt = std::min(dt, (cfl_no)*(pmb_pack->phydro->dtnew) );
    // viscosity timestep
    if (pmb_pack->phydro->pvisc != nullptr) {
      dt = std::min(dt, (cfl_no)*(pmb_pack->phydro->pvisc->dtnew) );
    }
    // thermal conduction timestep
    if (pmb_pack->phydro->pcond != nullptr) {
      dt = std::min(dt, (cfl_no)*(pmb_pack->phydro->pcond->dtnew) );
    }
    // source terms timestep
    if (pmb_pack->phydro->psrc->source_terms_enabled) {
      dt = std::min(dt, (cfl_no)*(pmb_pack->phydro->psrc->dtnew) );
    }
  }
  // MHD timestep
  if (pmb_pack->pmhd != nullptr) {
    dt = std::min(dt, (cfl_no)*(pmb_pack->pmhd->dtnew) );
    // viscosity timestep
    if (pmb_pack->pmhd->pvisc != nullptr) {
      dt = std::min(dt, (cfl_no)*(pmb_pack->pmhd->pvisc->dtnew) );
    }
    // resistivity timestep
    if (pmb_pack->pmhd->presist != nullptr) {
      dt = std::min(dt, (cfl_no)*(pmb_pack->pmhd->presist->dtnew) );
    }
    // thermal conduction timestep
    if (pmb_pack->pmhd->pcond != nullptr) {
      dt = std::min(dt, (cfl_no)*(pmb_pack->pmhd->pcond->dtnew) );
    }
    // source terms timestep
    if (pmb_pack->pmhd->psrc->source_terms_enabled) {
      dt = std::min(dt, (cfl_no)*(pmb_pack->pmhd->psrc->dtnew) );
    }
  }
<<<<<<< HEAD
  // z4c timestep
  if (pmb_pack->pz4c != nullptr) {
    dt = std::min(dt, (cfl_no)*(pmb_pack->pz4c->dtnew) );
=======
  // Radiation timestep
  if (pmb_pack->prad != nullptr) {
    dt = std::min(dt, (cfl_no)*(pmb_pack->prad->dtnew) );
>>>>>>> b3fe02c5
  }

#if MPI_PARALLEL_ENABLED
  // get minimum dt over all MPI ranks
  MPI_Allreduce(MPI_IN_PLACE, &dt, 1, MPI_ATHENA_REAL, MPI_MIN, MPI_COMM_WORLD);
#endif

  // limit last time step to stop at tlim *exactly*
  if ( (time < tlim) && ((time + dt) > tlim) ) {dt = tlim - time;}

  return;
}<|MERGE_RESOLUTION|>--- conflicted
+++ resolved
@@ -549,15 +549,12 @@
       dt = std::min(dt, (cfl_no)*(pmb_pack->pmhd->psrc->dtnew) );
     }
   }
-<<<<<<< HEAD
   // z4c timestep
   if (pmb_pack->pz4c != nullptr) {
     dt = std::min(dt, (cfl_no)*(pmb_pack->pz4c->dtnew) );
-=======
   // Radiation timestep
   if (pmb_pack->prad != nullptr) {
     dt = std::min(dt, (cfl_no)*(pmb_pack->prad->dtnew) );
->>>>>>> b3fe02c5
   }
 
 #if MPI_PARALLEL_ENABLED
