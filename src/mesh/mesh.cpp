//========================================================================================
// AthenaXXX astrophysical plasma code
// Copyright(C) 2020 James M. Stone <jmstone@ias.edu> and the Athena code team
// Licensed under the 3-clause BSD License (the "LICENSE")
//========================================================================================
//! \file mesh.cpp
//  \brief implementation of constructor and functions in Mesh class

#include <algorithm>
#include <cinttypes>
#include <iostream>
#include <limits>
#include <cstdio> // fclose
#include <string> // string

#include "athena.hpp"
#include "globals.hpp"
#include "parameter_input.hpp"
#include "mesh.hpp"
#include "coordinates/cell_locations.hpp"
#include "hydro/hydro.hpp"
#include "mhd/mhd.hpp"
#include "z4c/z4c.hpp"
#include "diffusion/viscosity.hpp"
#include "diffusion/resistivity.hpp"
#include "diffusion/conduction.hpp"
#include "radiation/radiation.hpp"
#include "particles/particles.hpp"
#include "srcterms/srcterms.hpp"
#include "outputs/io_wrapper.hpp"

#if MPI_PARALLEL_ENABLED
#include <mpi.h>
#endif

//----------------------------------------------------------------------------------------
// Mesh constructor: initializes some mesh variables at start of calculation using
// parameters in input file.  Most objects in Mesh are constructed in the BuildTree()
// function, so that they can store a pointer to the Mesh which can be reliably referenced
// only after the Mesh constructor has finished

Mesh::Mesh(ParameterInput *pin) :
  one_d(false),
  two_d(false),
  three_d(false),
  multi_d(false),
  strictly_periodic(true),
  nmb_packs_thisrank(1),
  nprtcl_thisrank(0),
  nprtcl_total(0),
  dtold(0.) {
  // Set physical size and number of cells in mesh (root level)
  mesh_size.x1min = pin->GetReal("mesh", "x1min");
  mesh_size.x1max = pin->GetReal("mesh", "x1max");
  mesh_size.x2min = pin->GetReal("mesh", "x2min");
  mesh_size.x2max = pin->GetReal("mesh", "x2max");
  mesh_size.x3min = pin->GetReal("mesh", "x3min");
  mesh_size.x3max = pin->GetReal("mesh", "x3max");

  mesh_indcs.ng  = pin->GetOrAddReal("mesh", "nghost", 2);
  mesh_indcs.nx1 = pin->GetInteger("mesh", "nx1");
  mesh_indcs.nx2 = pin->GetInteger("mesh", "nx2");
  mesh_indcs.nx3 = pin->GetInteger("mesh", "nx3");

  // define some useful flags that indicate 1D/2D/3D calculations
  if (mesh_indcs.nx3 > 1) {
    three_d = true;
    multi_d = true;
  } else if (mesh_indcs.nx2 > 1) {
    two_d = true;
    multi_d = true;
  } else {
    one_d = true;
  }

  // Set BC flags for ix1/ox1 boundaries and error check
  mesh_bcs[BoundaryFace::inner_x1] = GetBoundaryFlag(pin->GetString("mesh", "ix1_bc"));
  mesh_bcs[BoundaryFace::outer_x1] = GetBoundaryFlag(pin->GetString("mesh", "ox1_bc"));
  if ((mesh_bcs[BoundaryFace::inner_x1] == BoundaryFlag::periodic ||
       mesh_bcs[BoundaryFace::outer_x1] == BoundaryFlag::periodic) &&
       mesh_bcs[BoundaryFace::inner_x1] != mesh_bcs[BoundaryFace::outer_x1]) {
    std::cout << "### FATAL ERROR in " << __FILE__ << " at line " << __LINE__ << std::endl
        << "Both inner and outer x1 bcs must be periodic" << std::endl;
    std::exit(EXIT_FAILURE);
  }
  if (mesh_bcs[BoundaryFace::inner_x1] != BoundaryFlag::periodic) {
    strictly_periodic = false;
  }

  // Check if x1 boundaries are shear_periodic.
  if (mesh_bcs[BoundaryFace::inner_x1] == BoundaryFlag::shear_periodic
      && mesh_bcs[BoundaryFace::outer_x1] == BoundaryFlag::shear_periodic) {
    if (one_d) {
      std::cout << "### FATAL ERROR in " << __FILE__ << " at line " << __LINE__
                << std::endl << "Shear Periodic Boundaries require 2D or 3D."
                << std::endl;
      std::exit(EXIT_FAILURE);
    }
  } else if ((mesh_bcs[BoundaryFace::inner_x1] == BoundaryFlag::shear_periodic
              && mesh_bcs[BoundaryFace::outer_x1] != BoundaryFlag::shear_periodic)
            || (mesh_bcs[BoundaryFace::inner_x1] != BoundaryFlag::shear_periodic
              && mesh_bcs[BoundaryFace::outer_x1] == BoundaryFlag::shear_periodic)) {
    std::cout << "### FATAL ERROR in " << __FILE__ << " at line " << __LINE__
              << std::endl << "In shearing box, both x1 bcs must be shear_periodic"
              << std::endl;
    std::exit(EXIT_FAILURE);
  }

  // Set BC flags for ix2/ox2 boundaries and error check
  if (multi_d) {
    mesh_bcs[BoundaryFace::inner_x2] = GetBoundaryFlag(pin->GetString("mesh", "ix2_bc"));
    mesh_bcs[BoundaryFace::outer_x2] = GetBoundaryFlag(pin->GetString("mesh", "ox2_bc"));
    if ((mesh_bcs[BoundaryFace::inner_x2] == BoundaryFlag::periodic ||
         mesh_bcs[BoundaryFace::outer_x2] == BoundaryFlag::periodic) &&
         mesh_bcs[BoundaryFace::inner_x2] != mesh_bcs[BoundaryFace::outer_x2]) {
      std::cout << "### FATAL ERROR in " << __FILE__ << " at line " << __LINE__
          << std::endl << "Both inner and outer x2 bcs must be periodic" << std::endl;
      std::exit(EXIT_FAILURE);
    }
    if (mesh_bcs[BoundaryFace::inner_x2] != BoundaryFlag::periodic) {
      strictly_periodic = false;
    }
  } else {
    // ix2/ox2 BC flags set to undef for 1D problems
    mesh_bcs[BoundaryFace::inner_x2] = BoundaryFlag::undef;
    mesh_bcs[BoundaryFace::outer_x2] = BoundaryFlag::undef;
  }

  // Set BC flags for ix3/ox3 boundaries and error check
  if (three_d) {
    mesh_bcs[BoundaryFace::inner_x3] = GetBoundaryFlag(pin->GetString("mesh", "ix3_bc"));
    mesh_bcs[BoundaryFace::outer_x3] = GetBoundaryFlag(pin->GetString("mesh", "ox3_bc"));
    if ((mesh_bcs[BoundaryFace::inner_x3] == BoundaryFlag::periodic ||
         mesh_bcs[BoundaryFace::outer_x3] == BoundaryFlag::periodic) &&
         mesh_bcs[BoundaryFace::inner_x3] != mesh_bcs[BoundaryFace::outer_x3]) {
      std::cout << "### FATAL ERROR in " << __FILE__ << " at line " << __LINE__
          << std::endl << "Both inner and outer x3 bcs must be periodic" << std::endl;
      std::exit(EXIT_FAILURE);
    }
    if (mesh_bcs[BoundaryFace::inner_x3] != BoundaryFlag::periodic) {
      strictly_periodic = false;
    }
  } else {
    // ix3/ox3 BC flags set to undef for 1D or 2D problems
    mesh_bcs[BoundaryFace::inner_x3] = BoundaryFlag::undef;
    mesh_bcs[BoundaryFace::outer_x3] = BoundaryFlag::undef;
  }

  // set boolean flags indicating type of refinement (if any), and whether mesh is
  // periodic, depending on input strings
  adaptive = (pin->GetOrAddString("mesh_refinement","refinement","none") == "adaptive")
    ?  true : false;
  multilevel = (adaptive || pin->GetString("mesh_refinement","refinement") == "static")
    ?  true : false;

  // error check physical size of mesh (root level) from input file.
  if (mesh_size.x1max <= mesh_size.x1min) {
    std::cout << "### FATAL ERROR in " << __FILE__ << " at line " << __LINE__ << std::endl
        << "Input x1max must be larger than x1min: x1min=" << mesh_size.x1min
        << " x1max=" << mesh_size.x1max << std::endl;
    std::exit(EXIT_FAILURE);
  }
  if (mesh_size.x2max <= mesh_size.x2min) {
    std::cout << "### FATAL ERROR in " << __FILE__ << " at line " << __LINE__ << std::endl
        << "Input x2max must be larger than x2min: x2min=" << mesh_size.x2min
        << " x2max=" << mesh_size.x2max << std::endl;
    std::exit(EXIT_FAILURE);
  }
  if (mesh_size.x3max <= mesh_size.x3min) {
    std::cout << "### FATAL ERROR in " << __FILE__ << " at line " << __LINE__ << std::endl
        << "Input x3max must be larger than x3min: x3min=" << mesh_size.x3min
        << " x3max=" << mesh_size.x3max << std::endl;
    std::exit(EXIT_FAILURE);
  }

  // error check requested number of grid cells for entire root domain
  if ( mesh_indcs.nx1 < 4 ||
      (mesh_indcs.nx2 < 4 && multi_d) ||
      (mesh_indcs.nx3 < 4 && three_d) ) {
    std::cout << "### FATAL ERROR in " << __FILE__ << " at line " << __LINE__ << std::endl
              << "Mesh must be >= 4 cells in each active dimension" << std::endl;
    std::exit(EXIT_FAILURE);
  }
  if (mesh_indcs.nx2 < 1 || mesh_indcs.nx3 < 1) {
    std::cout << "### FATAL ERROR in " << __FILE__ << " at line " << __LINE__ << std::endl
        << "In <mesh> block nx2 and nx3 must both be >= 1" << std::endl;
    std::exit(EXIT_FAILURE);
  }
  if (mesh_indcs.nx2 == 1 && mesh_indcs.nx3 > 1) {
    std::cout << "### FATAL ERROR in " << __FILE__ << " at line " << __LINE__ << std::endl
        << "In <mesh> block in input file: nx2=1, nx3=" << mesh_indcs.nx3
        << ", but 2D problems in x1-x3 plane not supported" << std::endl;
    std::exit(EXIT_FAILURE);
  }

  // error check number of ghost zones
  if (mesh_indcs.ng < 2) {
    std::cout << "### FATAL ERROR in " << __FILE__ << " at line " << __LINE__ << std::endl
      << "More than 2 ghost zones required, but nghost=" <<mesh_indcs.ng << std::endl;
    std::exit(EXIT_FAILURE);
  }
  if ((multilevel) && (mesh_indcs.ng % 2 != 0)) {
    std::cout << "### FATAL ERROR in " << __FILE__ << " at line " << __LINE__ << std::endl
      << "Number of ghost zones must be divisible by two for SMR/AMR calculations, "
      << "but nghost=" << mesh_indcs.ng << std::endl;
    std::exit(EXIT_FAILURE);
  }

  // passed error checks, compute grid spacing in (virtual) mesh grid
  mesh_size.dx1 = (mesh_size.x1max-mesh_size.x1min)/static_cast<Real>(mesh_indcs.nx1);
  mesh_size.dx2 = (mesh_size.x2max-mesh_size.x2min)/static_cast<Real>(mesh_indcs.nx2);
  mesh_size.dx3 = (mesh_size.x3max-mesh_size.x3min)/static_cast<Real>(mesh_indcs.nx3);

  // Read # of cells in MeshBlock from input parameters, error check
  mb_indcs.nx1 = pin->GetOrAddInteger("meshblock", "nx1", mesh_indcs.nx1);
  if (multi_d) {
    mb_indcs.nx2 = pin->GetOrAddInteger("meshblock", "nx2", mesh_indcs.nx2);
  } else {
    mb_indcs.nx2 = mesh_indcs.nx2;
  }
  if (three_d) {
    mb_indcs.nx3 = pin->GetOrAddInteger("meshblock", "nx3", mesh_indcs.nx3);
  } else {
    mb_indcs.nx3 = mesh_indcs.nx3;
  }

  // error check consistency of the block and mesh
  if (mesh_indcs.nx1 % mb_indcs.nx1 != 0 ||
      mesh_indcs.nx2 % mb_indcs.nx2 != 0 ||
      mesh_indcs.nx3 % mb_indcs.nx3 != 0) {
    std::cout << "### FATAL ERROR in " << __FILE__ << " at line " << __LINE__ << std::endl
              << "Mesh must be evenly divisible by MeshBlocks" << std::endl
              << "Check Mesh and MeshBlock dimensions in input file" << std::endl;
    std::exit(EXIT_FAILURE);
  }
  if ((mb_indcs.nx1 < 4) ||
      (mb_indcs.nx2 < 4 && multi_d) ||
      (mb_indcs.nx3 < 4 && three_d) ) {
    std::cout << "### FATAL ERROR in " << __FILE__ << " at line " << __LINE__ << std::endl
              << "MeshBlock must be >= 4 cells in each active dimension" << std::endl;
    std::exit(EXIT_FAILURE);
  }
  if ( (multilevel) &&
      ((mb_indcs.nx1 %2 != 0) ||
       (mb_indcs.nx2 %2 != 0 && multi_d) ||
       (mb_indcs.nx3 %2 != 0 && three_d)) ) {
    std::cout << "### FATAL ERROR in " << __FILE__ << " at line " << __LINE__ << std::endl
      << "Number of cells in MeshBlock must be divisible by two in each dimension for "
      << "SMR/AMR calculations." << std::endl;
    std::exit(EXIT_FAILURE);
  }

  // initialize indices for Mesh cells, MeshBlock cells, and MeshBlock coarse cells
  mb_indcs.ng  = mesh_indcs.ng;
  mb_indcs.cnx1 = mb_indcs.nx1/2;
  mb_indcs.cnx2 = std::max(1,(mb_indcs.nx2/2));
  mb_indcs.cnx3 = std::max(1,(mb_indcs.nx3/2));

  mesh_indcs.is = mesh_indcs.ng;
  mb_indcs.is   = mb_indcs.ng;
  mb_indcs.cis  = mb_indcs.ng;

  mesh_indcs.ie = mesh_indcs.is + mesh_indcs.nx1 - 1;
  mb_indcs.ie   = mb_indcs.is + mb_indcs.nx1 - 1;
  mb_indcs.cie  = mb_indcs.cis + mb_indcs.cnx1 - 1;

  if (multi_d) {
    mesh_indcs.js = mesh_indcs.ng;
    mb_indcs.js   = mb_indcs.ng;
    mb_indcs.cjs  = mb_indcs.ng;

    mesh_indcs.je = mesh_indcs.js + mesh_indcs.nx2 - 1;
    mb_indcs.je   = mb_indcs.js + mb_indcs.nx2 - 1;
    mb_indcs.cje  = mb_indcs.cjs + mb_indcs.cnx2 - 1;
  } else {
    mesh_indcs.js = 0;
    mb_indcs.js   = 0;
    mb_indcs.cjs  = 0;

    mesh_indcs.je = 0;
    mb_indcs.je   = 0;
    mb_indcs.cje  = 0;
  }

  if (three_d) {
    mesh_indcs.ks = mesh_indcs.ng;
    mb_indcs.ks   = mb_indcs.ng;
    mb_indcs.cks  = mb_indcs.ng;

    mesh_indcs.ke = mesh_indcs.ks + mesh_indcs.nx3 - 1;
    mb_indcs.ke   = mb_indcs.ks + mb_indcs.nx3 - 1;
    mb_indcs.cke  = mb_indcs.cks + mb_indcs.cnx3 - 1;
  } else {
    mesh_indcs.ks = 0;
    mb_indcs.ks   = 0;
    mb_indcs.cks  = 0;

    mesh_indcs.ke = 0;
    mb_indcs.ke   = 0;
    mb_indcs.cke  = 0;
  }
}

//----------------------------------------------------------------------------------------
// destructor

Mesh::~Mesh() {
  delete [] cost_eachmb;
  delete [] rank_eachmb;
  delete [] lloc_eachmb;
  delete [] gids_eachrank;
  delete [] nmb_eachrank;
  delete pmb_pack;
  if (multilevel) {
    delete pmr;
  }
}

//----------------------------------------------------------------------------------------
//! \fn void Mesh::PrintMeshDiagnostics()
//  \brief prints information about mesh structure, always called at start of every
//  calculation at end of BuildTree

void Mesh::PrintMeshDiagnostics() {
  std::cout << std::endl;
  std::cout <<"Root grid = "<< nmb_rootx1 <<" x "<< nmb_rootx2 <<" x "<< nmb_rootx3
            <<" MeshBlocks"<< std::endl;
  std::cout <<"Total number of MeshBlocks = " << nmb_total << std::endl;
  std::cout <<"Number of logical  levels of refinement = "<< max_level
            <<" (" << (max_level + 1) << " levels total)" << std::endl;
  std::cout <<"Number of physical levels of refinement = "<< (max_level - root_level)
            <<" (" << (max_level - root_level + 1) << " levels total)" << std::endl;

  // if more than one physical level: compute/output # of blocks and cost per level
  if ((max_level - root_level) > 1) {
    int nb_per_plevel[max_level];      // NOLINT(runtime/arrays)
    float cost_per_plevel[max_level];  // NOLINT(runtime/arrays)
    for (int i=0; i<=max_level; ++i) {
      nb_per_plevel[i] = 0;
      cost_per_plevel[i] = 0.0;
    }
    for (int i=0; i<nmb_total; i++) {
      nb_per_plevel[(lloc_eachmb[i].level - root_level)]++;
      cost_per_plevel[(lloc_eachmb[i].level - root_level)] += cost_eachmb[i];
    }
    for (int i=root_level; i<=max_level; i++) {
      if (nb_per_plevel[i-root_level] != 0) {
        std::cout << "  Physical level = " << i-root_level << " (logical level = " << i
                  << "): " << nb_per_plevel[i-root_level] << " MeshBlocks, cost = "
                  << cost_per_plevel[i-root_level] <<  std::endl;
      }
    }
  }

  std::cout << "Number of parallel ranks = " << global_variable::nranks << std::endl;
  // if more than one rank: compute/output # of blocks and cost per rank
  if (global_variable::nranks > 1) {
    int nb_per_rank[global_variable::nranks];    // NOLINT(runtime/arrays)
    int cost_per_rank[global_variable::nranks];  // NOLINT(runtime/arrays)
    for (int i=0; i<global_variable::nranks; ++i) {
      nb_per_rank[i] = 0;
      cost_per_rank[i] = 0;
    }
    for (int i=0; i<nmb_total; i++) {
      nb_per_rank[rank_eachmb[i]]++;
      cost_per_rank[rank_eachmb[i]] += cost_eachmb[i];
    }
    int mincost = std::numeric_limits<int>::max();
    int maxcost = 0, totalcost = 0;
    for (int i=0; i<global_variable::nranks; ++i) {
      std::cout << "  Rank = " << i << ": " << nb_per_rank[i] <<" MeshBlocks, cost = "
                << cost_per_rank[i] << std::endl;
      mincost = std::min(mincost,cost_per_rank[i]);
      maxcost = std::max(maxcost,cost_per_rank[i]);
      totalcost += cost_per_rank[i];
    }

    // output normalized costs per rank
    std::cout << "Load Balancing:" << std::endl;
    std::cout << "  Maximum normalized cost = "
      << static_cast<float>(maxcost)/static_cast<float>(mincost) << ", Average = "
      << static_cast<float>(totalcost)/static_cast<float>(global_variable::nranks*mincost)
      << std::endl;
  }
}

//----------------------------------------------------------------------------------------
//! \fn void Mesh::WriteMeshStructure(int ndim)
//  \brief writes file containing MeshBlock positions and sizes that can be used to create
//  plots using 'plot_mesh.py' script.  Only works for 2D/3D data.  Called from main if
//  '-m' option is given on command line.

void Mesh::WriteMeshStructure() {
  if (one_d) {
    std::cout << "WARNING in " << __FILE__ << " at line " << __LINE__ << std::endl
              << "Mesh only 1D, so no 'mesh_structure.dat' file produced" << std::endl;
    return;
  }

  FILE *fp = nullptr;
  if ((fp = std::fopen("mesh_structure.dat","wb")) == nullptr) {
    std::cout << "### FATAL ERROR in " << __FILE__ << " at line " << __LINE__
        << std::endl << "Cannot open 'mesh_structure.dat' file for output" << std::endl;
    std::exit(EXIT_FAILURE);
  }

  for (int i=root_level; i<=max_level; i++) {
    for (int j=0; j<nmb_total; j++) {
      if (lloc_eachmb[j].level == i) {
        MeshBlock block(this->pmb_pack, j, 1);
        std::int32_t &lx1 = lloc_eachmb[j].lx1;
        std::int32_t &lx2 = lloc_eachmb[j].lx2;
        std::int32_t &lx3 = lloc_eachmb[j].lx3;
        std::fprintf(fp,"#MeshBlock %d on rank=%d with cost=%g\n", j, rank_eachmb[j],
                     cost_eachmb[j]);
        std::fprintf(
            fp,"#  Logical level %d, location = (%" PRId32 " %" PRId32 " %" PRId32")\n",
            lloc_eachmb[j].level, lx1, lx2, lx3);
        if (two_d) { // 2D
          Real &x1min = block.mb_size.h_view(0).x1min;
          Real &x1max = block.mb_size.h_view(0).x1max;
          Real &x2min = block.mb_size.h_view(0).x2min;
          Real &x2max = block.mb_size.h_view(0).x2max;
          std::fprintf(fp,"%g %g\n", x1min, x2min);
          std::fprintf(fp,"%g %g\n", x1max, x2min);
          std::fprintf(fp,"%g %g\n", x1max, x2max);
          std::fprintf(fp,"%g %g\n", x1min, x2max);
          std::fprintf(fp,"%g %g\n", x1min, x2min);
          std::fprintf(fp,"\n\n");
        }
        if (three_d) { // 3D
          Real &x1min = block.mb_size.h_view(0).x1min;
          Real &x1max = block.mb_size.h_view(0).x1max;
          Real &x2min = block.mb_size.h_view(0).x2min;
          Real &x2max = block.mb_size.h_view(0).x2max;
          Real &x3min = block.mb_size.h_view(0).x3min;
          Real &x3max = block.mb_size.h_view(0).x3max;
          std::fprintf(fp,"%g %g %g\n", x1min, x2min, x3min);
          std::fprintf(fp,"%g %g %g\n", x1max, x2min, x3min);
          std::fprintf(fp,"%g %g %g\n", x1max, x2max, x3min);
          std::fprintf(fp,"%g %g %g\n", x1min, x2max, x3min);
          std::fprintf(fp,"%g %g %g\n", x1min, x2min, x3min);
          std::fprintf(fp,"%g %g %g\n", x1min, x2min, x3max);
          std::fprintf(fp,"%g %g %g\n", x1max, x2min, x3max);
          std::fprintf(fp,"%g %g %g\n", x1max, x2min, x3min);
          std::fprintf(fp,"%g %g %g\n", x1max, x2min, x3max);
          std::fprintf(fp,"%g %g %g\n", x1max, x2max, x3max);
          std::fprintf(fp,"%g %g %g\n", x1max, x2max, x3min);
          std::fprintf(fp,"%g %g %g\n", x1max, x2max, x3max);
          std::fprintf(fp,"%g %g %g\n", x1min, x2max, x3max);
          std::fprintf(fp,"%g %g %g\n", x1min, x2max, x3min);
          std::fprintf(fp,"%g %g %g\n", x1min, x2max, x3max);
          std::fprintf(fp,"%g %g %g\n", x1min, x2min, x3max);
          std::fprintf(fp,"%g %g %g\n", x1min, x2min, x3min);
          std::fprintf(fp, "\n\n");
        }
      }
    }
  }
  std::fclose(fp);
  std::cout << "See the 'mesh_structure.dat' file for MeshBlock data" << std::endl;
  std::cout << "Use 'plot_mesh.py' script to visualize data" << std::endl << std::endl;

  return;
}

//----------------------------------------------------------------------------------------
//! \fn GetBoundaryFlag(std::string input_string)
//  \brief Parses input string to return scoped enumerator flag specifying boundary
//  condition. Typically called in Mesh() ctor and in pgen/*.cpp files.

BoundaryFlag Mesh::GetBoundaryFlag(const std::string& input_string) {
  if (input_string == "reflect") {
    return BoundaryFlag::reflect;
  } else if (input_string == "outflow") {
    return BoundaryFlag::outflow;
  } else if (input_string == "inflow") {
    return BoundaryFlag::inflow;
  } else if (input_string == "diode") {
    return BoundaryFlag::diode;
  } else if (input_string == "user") {
    return BoundaryFlag::user;
  } else if (input_string == "periodic") {
    return BoundaryFlag::periodic;
  } else if (input_string == "shear_periodic") {
    return BoundaryFlag::shear_periodic;
  } else if (input_string == "undef") {
    return BoundaryFlag::undef;
  } else {
    std::cout << "### FATAL ERROR in " << __FILE__ << " at line " << __LINE__ << std::endl
              << "Input string = '" << input_string << "' is an invalid boundary type"
              << std::endl;
    std::exit(EXIT_FAILURE);
  }
}

//----------------------------------------------------------------------------------------
//! \fn GetBoundaryString(BoundaryFlag input_flag)
//  \brief Parses enumerated type BoundaryFlag internal integer representation to return
//  string describing the boundary condition. Typicall used to format descriptive errors
//  or diagnostics. Inverse of GetBoundaryFlag().

std::string Mesh::GetBoundaryString(BoundaryFlag input_flag) {
  switch (input_flag) {
    case BoundaryFlag::block:  // 0
      return "block";
    case BoundaryFlag::reflect:
      return "reflect";
    case BoundaryFlag::inflow:
      return "inflow";
    case BoundaryFlag::outflow:
      return "outflow";
    case BoundaryFlag::diode:
      return "diode";
    case BoundaryFlag::user:
      return "user";
    case BoundaryFlag::periodic:
      return "periodic";
    case BoundaryFlag::shear_periodic:
      return "shear_periodic";
    case BoundaryFlag::undef:
      return "undef";
    default:
      std::cout << "### FATAL ERROR in " << __FILE__ << " at line " << __LINE__
         << std::endl << "Input enum class BoundaryFlag=" << static_cast<int>(input_flag)
         << " is an invalid boundary type" << std::endl;
      std::exit(EXIT_FAILURE);
      break;
  }
}

//----------------------------------------------------------------------------------------
// \fn Mesh::NewTimeStep()

void Mesh::NewTimeStep(const Real tlim) {
  // save old timestep
  dtold = dt;
  if (dt == std::numeric_limits<float>::max()) {
    dtold = 0.;
  }

  // cycle over all MeshBlocks on this rank and find minimum dt
  // Requires at least ONE of the physics modules to be defined.
  // limit increase in timestep to 2x old value
  dt = 2.0*dt;

  // Hydro timestep
  if (pmb_pack->phydro != nullptr) {
    dt = std::min(dt, (cfl_no)*(pmb_pack->phydro->dtnew) );
    // viscosity timestep
    if (pmb_pack->phydro->pvisc != nullptr) {
      dt = std::min(dt, (cfl_no)*(pmb_pack->phydro->pvisc->dtnew) );
    }
    // thermal conduction timestep
    if (pmb_pack->phydro->pcond != nullptr) {
      dt = std::min(dt, (cfl_no)*(pmb_pack->phydro->pcond->dtnew) );
    }
    // source terms timestep
    if (pmb_pack->phydro->psrc->source_terms_enabled) {
      dt = std::min(dt, (cfl_no)*(pmb_pack->phydro->psrc->dtnew) );
    }
  }
  // MHD timestep
  if (pmb_pack->pmhd != nullptr) {
    dt = std::min(dt, (cfl_no)*(pmb_pack->pmhd->dtnew) );
    // viscosity timestep
    if (pmb_pack->pmhd->pvisc != nullptr) {
      dt = std::min(dt, (cfl_no)*(pmb_pack->pmhd->pvisc->dtnew) );
    }
    // resistivity timestep
    if (pmb_pack->pmhd->presist != nullptr) {
      dt = std::min(dt, (cfl_no)*(pmb_pack->pmhd->presist->dtnew) );
    }
    // thermal conduction timestep
    if (pmb_pack->pmhd->pcond != nullptr) {
      dt = std::min(dt, (cfl_no)*(pmb_pack->pmhd->pcond->dtnew) );
    }
    // source terms timestep
    if (pmb_pack->pmhd->psrc->source_terms_enabled) {
      dt = std::min(dt, (cfl_no)*(pmb_pack->pmhd->psrc->dtnew) );
    }
  }
  // z4c timestep
  if (pmb_pack->pz4c != nullptr) {
    dt = std::min(dt, (cfl_no)*(pmb_pack->pz4c->dtnew) );
  }
  // Radiation timestep
  if (pmb_pack->prad != nullptr) {
    dt = std::min(dt, (cfl_no)*(pmb_pack->prad->dtnew) );
  }
  // Particles timestep
  if (pmb_pack->ppart != nullptr) {
    dt = std::min(dt, (pmb_pack->ppart->dtnew) );
  }

#if MPI_PARALLEL_ENABLED
  // get minimum dt over all MPI ranks
  MPI_Allreduce(MPI_IN_PLACE, &dt, 1, MPI_ATHENA_REAL, MPI_MIN, MPI_COMM_WORLD);
#endif

  // limit last time step to stop at tlim *exactly*
  if ( (time < tlim) && ((time + dt) > tlim) ) {dt = tlim - time;}

  return;
}

//----------------------------------------------------------------------------------------
// \fn Mesh::AddCoordinatesAndPhysics

void Mesh::AddCoordinatesAndPhysics(ParameterInput *pinput) {
  // cycle over MeshBlockPacks on this rank and add Coordinates and Physics
  for (int n=0; n<nmb_packs_thisrank; ++n) {
    pmb_pack->AddCoordinates(pinput);
    pmb_pack->AddPhysics(pinput);
  }

  // Determine total number of particles across all ranks
  particles::Particles *ppart = pmb_pack->ppart;
  if (ppart != nullptr) {
    for (int n=0; n<nmb_packs_thisrank; ++n) {
      nprtcl_thisrank += pmb_pack->ppart->nprtcl_thispack;
    }
    nprtcl_eachrank = new int[global_variable::nranks];
    nprtcl_eachrank[global_variable::my_rank] = nprtcl_thisrank;
#if MPI_PARALLEL_ENABLED
    // Share number of particles on each rank with all ranks
    MPI_Allgather(&nprtcl_thisrank,1,MPI_INT,nprtcl_eachrank,1,MPI_INT,MPI_COMM_WORLD);
#endif
    for (int n=0; n<global_variable::nranks; ++n) {
      nprtcl_total += nprtcl_eachrank[n];
    }
    // Assign particle IDs
    if (pmb_pack->ppart != nullptr) {
      pmb_pack->ppart->CreateParticleTags(pinput);
    }
  }
}
<<<<<<< HEAD
=======

>>>>>>> 3cf418c1
//----------------------------------------------------------------------------------------
// \fn Mesh::UpdatePrtclInfo

void Mesh::UpdatePrtclInfo() {
  // Determine total number of particles across all ranks
  particles::Particles *ppart = pmb_pack->ppart;
<<<<<<< HEAD
  nprtcl_thisrank = 0.0;
=======
  for (int n=0; n<nmb_packs_thisrank; ++n) {
    nprtcl_thisrank = 0.0;
  }
>>>>>>> 3cf418c1
  for (int n=0; n<nmb_packs_thisrank; ++n) {
    nprtcl_thisrank += pmb_pack->ppart->nprtcl_thispack;
  }
  nprtcl_eachrank = new int[global_variable::nranks];
  nprtcl_eachrank[global_variable::my_rank] = nprtcl_thisrank;
#if MPI_PARALLEL_ENABLED
  // Share number of particles on each rank with all ranks
  MPI_Allgather(&nprtcl_thisrank,1,MPI_INT,nprtcl_eachrank,1,MPI_INT,MPI_COMM_WORLD);
#endif
  nprtcl_total = 0;
  for (int n=0; n<global_variable::nranks; ++n) {
    nprtcl_total += nprtcl_eachrank[n];
  }
<<<<<<< HEAD
}
=======
}
>>>>>>> 3cf418c1
<|MERGE_RESOLUTION|>--- conflicted
+++ resolved
@@ -635,23 +635,14 @@
     }
   }
 }
-<<<<<<< HEAD
-=======
-
->>>>>>> 3cf418c1
+
 //----------------------------------------------------------------------------------------
 // \fn Mesh::UpdatePrtclInfo
 
 void Mesh::UpdatePrtclInfo() {
   // Determine total number of particles across all ranks
   particles::Particles *ppart = pmb_pack->ppart;
-<<<<<<< HEAD
   nprtcl_thisrank = 0.0;
-=======
-  for (int n=0; n<nmb_packs_thisrank; ++n) {
-    nprtcl_thisrank = 0.0;
-  }
->>>>>>> 3cf418c1
   for (int n=0; n<nmb_packs_thisrank; ++n) {
     nprtcl_thisrank += pmb_pack->ppart->nprtcl_thispack;
   }
@@ -665,8 +656,4 @@
   for (int n=0; n<global_variable::nranks; ++n) {
     nprtcl_total += nprtcl_eachrank[n];
   }
-<<<<<<< HEAD
-}
-=======
-}
->>>>>>> 3cf418c1
+}
