//========================================================================================
// Athena++ astrophysical MHD code
// Copyright(C) 2014 James M. Stone <jmstone@princeton.edu> and other code contributors
// Licensed under the 3-clause BSD License, see LICENSE file for details
//========================================================================================
//! \file bvals_part.cpp
//! \brief

#include <cstdlib>
#include <iostream>
#include <utility>
#include <vector>
#include <algorithm>
#include <Kokkos_Core.hpp>
#include <Kokkos_StdAlgorithms.hpp>

#include "athena.hpp"
#include "globals.hpp"
#include "parameter_input.hpp"
#include "mesh/nghbr_index.hpp"
#include "mesh/mesh.hpp"
#include "particles/particles.hpp"
#include "bvals.hpp"

namespace particles {
//----------------------------------------------------------------------------------------
//! \fn void ParticlesBoundaryValues::UpdateGID()
//! \brief Updates GID of particles that cross boundary of their parent MeshBlock.  If
//! the new GID is on a different rank, then store in sendlist_buf DvceArray: (1) index of
//! particle in prtcl array, (2) destination GID, and (3) destination rank.

KOKKOS_INLINE_FUNCTION
void UpdateGID(int &newgid, NeighborBlock nghbr, int myrank, int *pcounter,
               DualArray1D<ParticleLocationData> slist, int p) {
  newgid = nghbr.gid;
#if MPI_PARALLEL_ENABLED
  if (nghbr.rank != myrank) {
    int index = Kokkos::atomic_fetch_add(pcounter,1);
    slist.d_view(index).prtcl_indx = p;
    slist.d_view(index).dest_gid   = nghbr.gid;
    slist.d_view(index).dest_rank  = nghbr.rank;
  }
#endif
  return;
}

//----------------------------------------------------------------------------------------
//! \fn void ParticlesBoundaryValues::MarkForDestruction()
//! \brief Adds particles that cross the user-defined mesh boundariesto a list used then
//! to destroy them. The list uses the same structure as the sendlist for convenience
//! in the following functions.
//! This opeartion should also be performed for single process runs

KOKKOS_INLINE_FUNCTION
void MarkForDestruction(int *pcounter, DualArray1D<ParticleLocationData> dlist, int p) {
    int index = Kokkos::atomic_fetch_add(pcounter,1);
    dlist.d_view(index).prtcl_indx = p;
    // These particles don't actually get sent, thus following information is not needed
    dlist.d_view(index).dest_gid   = 0;
    dlist.d_view(index).dest_rank  = 0;
  return;
}

//----------------------------------------------------------------------------------------
//! \fn void ParticlesBoundaryValues::SetNewGID()
//! \brief

TaskStatus ParticlesBoundaryValues::SetNewPrtclGID() {
  // create local references for variables in kernel
  auto gids = pmy_part->pmy_pack->gids;
  auto &pr = pmy_part->prtcl_rdata;
  auto &pi = pmy_part->prtcl_idata;
  int npart = pmy_part->nprtcl_thispack;
  auto &mbsize = pmy_part->pmy_pack->pmb->mb_size;
  auto &mblev = pmy_part->pmy_pack->pmb->mb_lev;
  auto &meshsize = pmy_part->pmy_pack->pmesh->mesh_size;
  auto myrank = global_variable::my_rank;
  auto &nghbr = pmy_part->pmy_pack->pmb->nghbr;
  auto &psendl = sendlist;
  int counter=0;
  Kokkos::View<int> atom_count("atom_count");
  Kokkos::deep_copy(atom_count, counter);
  bool &multi_d = pmy_part->pmy_pack->pmesh->multi_d;
  bool &three_d = pmy_part->pmy_pack->pmesh->three_d;
  // Compatibility with user-defined boundary conditions
  auto &mb_bcs = pmy_part->pmy_pack->pmb->mb_bcs;
  int destroy_count = 0;
  Kokkos::View<int> atom_d_count("atom_d_count");
  Kokkos::deep_copy(atom_d_count, destroy_count);
  auto &pdestroyl = destroylist;
  const Real &min_rad = pmy_part->min_radius;

  Kokkos::realloc(sendlist, static_cast<int>(npart));
  Kokkos::realloc(destroylist, static_cast<int>(npart));
  par_for("part_update",DevExeSpace(),0,(npart-1), KOKKOS_LAMBDA(const int p) {
    int m = pi(PGID,p) - gids;
    int mylevel = mblev.d_view(m);
    Real x1 = pr(IPX,p);
    Real x2 = pr(IPY,p);
    Real x3 = pr(IPZ,p);

    // length of MeshBlock in each direction
    Real lx = (mbsize.d_view(m).x1max - mbsize.d_view(m).x1min);
    Real ly = (mbsize.d_view(m).x2max - mbsize.d_view(m).x2min);
    Real lz = (mbsize.d_view(m).x3max - mbsize.d_view(m).x3min);

    // integer offset of particle relative to center of MeshBlock (-1,0,+1)
    int ix = static_cast<int>((x1 - mbsize.d_view(m).x1min + lx)/lx) - 1;
    int iy = static_cast<int>((x2 - mbsize.d_view(m).x2min + ly)/ly) - 1;
    int iz = static_cast<int>((x3 - mbsize.d_view(m).x3min + lz)/lz) - 1;

    // sublock indices for faces and edges with S/AMR
    int fx = (x1 < 0.5*(mbsize.d_view(m).x1min + mbsize.d_view(m).x1max))? 0 : 1;
    int fy = (x2 < 0.5*(mbsize.d_view(m).x2min + mbsize.d_view(m).x2max))? 0 : 1;
    int fz = (x3 < 0.5*(mbsize.d_view(m).x3min + mbsize.d_view(m).x3max))? 0 : 1;
    fy = multi_d ? fy : 0;
    fz = three_d ? fz : 0;

    bool check_boundary =
        ( mb_bcs.d_view(m,BoundaryFace::inner_x3) == BoundaryFlag::user && iz < 0)
        || ( mb_bcs.d_view(m,BoundaryFace::outer_x3) == BoundaryFlag::user && iz > 0)
        || ( mb_bcs.d_view(m,BoundaryFace::inner_x2) == BoundaryFlag::user && iy < 0)
        || ( mb_bcs.d_view(m,BoundaryFace::outer_x2) == BoundaryFlag::user && iy > 0)
        || ( mb_bcs.d_view(m,BoundaryFace::inner_x1) == BoundaryFlag::user && ix < 0)
        || ( mb_bcs.d_view(m,BoundaryFace::outer_x1) == BoundaryFlag::user && ix > 0)
	|| (SQR(x1) + SQR(x2) + SQR(x3) < SQR(min_rad)) ;
      // Add particle to destruction list
      // At the time of sending the particles that need to be destroyed
      // are treated like those that have been sent
      // without actually being sent (i.e. they're remove from arrays)

    if (check_boundary) {
        MarkForDestruction(&atom_d_count(), pdestroyl, p);
    }
    // only update particle GID if it has crossed MeshBlock boundary
    if ((abs(ix) + abs(iy) + abs(iz)) != 0 && !check_boundary) {
      // The way GIDs are determined currently is not reliable in SMR cases
      // due to nighbours across edges and corners being uninitialized.
      // Need extra check
      bool send_to_coarser = false;
      if (ix < 0) {
        // level might be initizialized to -1 on some neighbours
        for (int iop = 0; iop <= 3; ++iop) {
          if (nghbr.d_view(m,iop).lev < mylevel && nghbr.d_view(m,iop).lev > 0) {
            send_to_coarser = true;
          }
        }
      } else if (ix > 0) {
         for (int iop = 4; iop <= 7; ++iop) {
          if (nghbr.d_view(m,iop).lev < mylevel && nghbr.d_view(m,iop).lev > 0) {
            send_to_coarser = true;
          }
         }
      }
      if (iy < 0) {
        for (int iop = 8; iop <= 11; ++iop) {
          if (nghbr.d_view(m,iop).lev < mylevel && nghbr.d_view(m,iop).lev > 0) {
            send_to_coarser = true;
          }
        }
      } else if (iy > 0) {
        for (int iop = 12; iop <= 15; ++iop) {
          if (nghbr.d_view(m,iop).lev < mylevel && nghbr.d_view(m,iop).lev > 0) {
            send_to_coarser = true;
          }
        }
      }
      if (iz < 0) {
        for (int iop = 24; iop <= 27; ++iop) {
          if (nghbr.d_view(m,iop).lev < mylevel && nghbr.d_view(m,iop).lev > 0) {
            send_to_coarser = true;
          }
        }
      } else if (iz > 0) {
          for (int iop = 28; iop <= 31; ++iop) {
            if (nghbr.d_view(m,iop).lev < mylevel && nghbr.d_view(m,iop).lev > 0) {
              send_to_coarser = true;
            }
        }
      }
      int indx = 0;
        if (iz == 0) {
          if (iy == 0) {
            // x1 face
            indx = NeighborIndex(ix,0,0,0,0);           // neighbor at same level
            if (nghbr.d_view(m,indx).lev > mylevel) {       // neighbor at finer level
              indx = NeighborIndex(ix,0,0,fy,fz);
            }
            while (nghbr.d_view(m,indx).gid < 0) {indx++;}  // neighbor at coarser level
            UpdateGID(pi(PGID,p), nghbr.d_view(m,indx), myrank, &atom_count(), psendl, p);
          } else if (ix == 0) {
            // x2 face
            indx = NeighborIndex(0,iy,0,0,0);
            if (nghbr.d_view(m,indx).lev > mylevel) {
              indx = NeighborIndex(0,iy,0,fx,fz);
            }
            while (nghbr.d_view(m,indx).gid < 0) {indx++;}
            UpdateGID(pi(PGID,p), nghbr.d_view(m,indx), myrank, &atom_count(), psendl, p);
          } else {
            // x1x2 edge
            indx = NeighborIndex(ix,iy,0,0,0);
            if (nghbr.d_view(m,indx).lev > mylevel) {
              indx = NeighborIndex(ix,iy,0,fz,0);
            }
            while (nghbr.d_view(m,indx).gid < 0) {indx++;}
            // Using SMR some edge and corner neighbours are uninitialized,
            // thus check if the index has increased over the appropriate range
            // and try to communicate through faces to a coarser meshblock
            // Communication to coarser meshblocks should always go through faces
            if (indx > 23 || send_to_coarser) {
              bool found_coarser = false;
              // First try through x face
              indx = NeighborIndex(ix,0,0,0,0);
              while (nghbr.d_view(m,indx).gid < 0) {indx++;}
              if (nghbr.d_view(m,indx).lev < mylevel && nghbr.d_view(m,indx).lev > 0) { found_coarser = true; }
              // If all faces in the x direction are on a finer level this should
              // have already been covered by previous logic, thus check y
              if ( !found_coarser ) {
                indx = NeighborIndex(0,iy,0,0,0);
                while (nghbr.d_view(m,indx).gid < 0) {indx++;}
                if (nghbr.d_view(m,indx).lev < mylevel && nghbr.d_view(m,indx).lev > 0) { found_coarser = true; }
              }
            }
            UpdateGID(pi(PGID,p), nghbr.d_view(m,indx), myrank, &atom_count(), psendl, p);
          }
        } else if (iy == 0) {
          if (ix == 0) {
            // x3 face
            indx = NeighborIndex(0,0,iz,0,0);
            if (nghbr.d_view(m,indx).lev > mylevel) {
              indx = NeighborIndex(0,0,iz,fx,fy);
            }
            while (nghbr.d_view(m,indx).gid < 0) {indx++;}
            UpdateGID(pi(PGID,p), nghbr.d_view(m,indx), myrank, &atom_count(), psendl, p);
          } else {
            // x3x1 edge
            indx = NeighborIndex(ix,0,iz,0,0);
            if (nghbr.d_view(m,indx).lev > mylevel) {
              indx = NeighborIndex(ix,0,iz,fy,0);
            }
            while (nghbr.d_view(m,indx).gid < 0) {indx++;}
            if (indx > 39 || send_to_coarser) {
              bool found_coarser = false;
              indx = NeighborIndex(ix,0,0,0,0);
              while (nghbr.d_view(m,indx).gid < 0) {indx++;}
              if (nghbr.d_view(m,indx).lev < mylevel && nghbr.d_view(m,indx).lev > 0) { found_coarser = true; }
              if ( !found_coarser ) {
                indx = NeighborIndex(0,0,iz,0,0);
                while (nghbr.d_view(m,indx).gid < 0) {indx++;}
                if (nghbr.d_view(m,indx).lev < mylevel && nghbr.d_view(m,indx).lev > 0) { found_coarser = true; }
              }
            }
            UpdateGID(pi(PGID,p), nghbr.d_view(m,indx), myrank, &atom_count(), psendl, p);
          }
        } else {
          if (ix == 0) {
            // x2x3 edge
            indx = NeighborIndex(0,iy,iz,0,0);
            if (nghbr.d_view(m,indx).lev > mylevel) {
              indx = NeighborIndex(0,iy,iz,fx,0);
            }
            while (nghbr.d_view(m,indx).gid < 0) {indx++;}
            if (indx > 47 || send_to_coarser) {
              bool found_coarser = false;
              indx = NeighborIndex(0,iy,0,0,0);
              while (nghbr.d_view(m,indx).gid < 0) {indx++;}
              if (nghbr.d_view(m,indx).lev < mylevel && nghbr.d_view(m,indx).lev > 0) { found_coarser = true; }
              if ( !found_coarser ) {
                indx = NeighborIndex(0,0,iz,0,0);
                while (nghbr.d_view(m,indx).gid < 0) {indx++;}
                if (nghbr.d_view(m,indx).lev < mylevel && nghbr.d_view(m,indx).lev > 0) { found_coarser = true; }
              }
            }
            UpdateGID(pi(PGID,p), nghbr.d_view(m,indx), myrank, &atom_count(), psendl, p);
          } else {
            // corners
            indx = NeighborIndex(ix,iy,iz,0,0);
            if (nghbr.d_view(m,indx).gid < 0 || send_to_coarser) {
              bool found_coarser = false;
              indx = NeighborIndex(ix,0,0,0,0);
              while (nghbr.d_view(m,indx).gid < 0) {indx++;}
              if (nghbr.d_view(m,indx).lev < mylevel && nghbr.d_view(m,indx).lev > 0) { found_coarser = true; }
              if ( !found_coarser ) {
                indx = NeighborIndex(0,iy,0,0,0);
                while (nghbr.d_view(m,indx).gid < 0) {indx++;}
                if (nghbr.d_view(m,indx).lev < mylevel && nghbr.d_view(m,indx).lev > 0) { found_coarser = true; }
              }
              if ( !found_coarser ) {
                indx = NeighborIndex(0,0,iz,0,0);
                while (nghbr.d_view(m,indx).gid < 0) {indx++;}
                if (nghbr.d_view(m,indx).lev < mylevel && nghbr.d_view(m,indx).lev > 0) { found_coarser = true; }
              }
            }
            UpdateGID(pi(PGID,p), nghbr.d_view(m,indx), myrank, &atom_count(), psendl, p);
          }
        }

        // reset x,y,z positions if particle crosses Mesh boundary using periodic BCs
        if (x1 < meshsize.x1min) {
          pr(IPX,p) += (meshsize.x1max - meshsize.x1min);
        } else if (x1 > meshsize.x1max) {
          pr(IPX,p) -= (meshsize.x1max - meshsize.x1min);
        }
        if (x2 < meshsize.x2min) {
          pr(IPY,p) += (meshsize.x2max - meshsize.x2min);
        } else if (x2 > meshsize.x2max) {
          pr(IPY,p) -= (meshsize.x2max - meshsize.x2min);
        }
        if (x3 < meshsize.x3min) {
          pr(IPZ,p) += (meshsize.x3max - meshsize.x3min);
        } else if (x3 > meshsize.x3max) {
          pr(IPZ,p) -= (meshsize.x3max - meshsize.x3min);
        }
      }
  });
  Kokkos::deep_copy(counter, atom_count);
  Kokkos::deep_copy(destroy_count, atom_d_count);
  nprtcl_send = counter;
  nprtcl_destroy = destroy_count;
  Kokkos::resize(sendlist, nprtcl_send);
  Kokkos::resize(destroylist, nprtcl_destroy);
  // sync sendlist device array with host
  sendlist.template modify<DevExeSpace>();
  sendlist.template sync<HostMemSpace>();
  // sync destroylist device array with host
  destroylist.template modify<DevExeSpace>();
  destroylist.template sync<HostMemSpace>();

  return TaskStatus::complete;
}

//----------------------------------------------------------------------------------------
//! \fn void ParticlesBoundaryValues::CountSendsAndRecvs()
//! \brief

TaskStatus ParticlesBoundaryValues::CountSendsAndRecvs() {
#if MPI_PARALLEL_ENABLED
  // Sort sendlist on host by destrank.
  namespace KE = Kokkos::Experimental;
  std::sort(KE::begin(sendlist.h_view), KE::end(sendlist.h_view), SortByRank);
  // sync sendlist host array with device.  This results in sorted array on device
  sendlist.template modify<HostMemSpace>();
  sendlist.template sync<DevExeSpace>();

  // load STL::vector of ParticleMessageData with <sendrank, recvrank, nprtcls> for sends
  // from this rank. Length will be nsends; initially this length is unknown
  sends_thisrank.clear();
  if (nprtcl_send > 0) {
    int &myrank = global_variable::my_rank;
    int rank = sendlist.h_view(0).dest_rank;
    int nprtcl = 1;

    for (int n=1; n<nprtcl_send; ++n) {
      if (sendlist.h_view(n).dest_rank == rank) {
        ++nprtcl;
      } else {
        sends_thisrank.emplace_back(ParticleMessageData(myrank,rank,nprtcl));
        rank = sendlist.h_view(n).dest_rank;
        nprtcl = 1;
      }
    }
    sends_thisrank.emplace_back(ParticleMessageData(myrank,rank,nprtcl));
  }
  nsends = sends_thisrank.size();

  // Share number of ranks to send to amongst all ranks
  nsends_eachrank[global_variable::my_rank] = nsends;
  MPI_Allgather(&nsends, 1, MPI_INT, nsends_eachrank.data(), 1, MPI_INT, mpi_comm_part);

  // Now share ParticleMessageData amongst all ranks
  // First create vector of starting indices in full vector
  std::vector<int> nsends_displ;
  nsends_displ.resize(global_variable::nranks);
  nsends_displ[0] = 0;
  for (int n=1; n<(global_variable::nranks); ++n) {
    nsends_displ[n] = nsends_displ[n-1] + nsends_eachrank[n-1];
  }
  int nsends_allranks = nsends_displ[global_variable::nranks - 1] +
                        nsends_eachrank[global_variable::nranks - 1];
  // Load ParticleMessageData on this rank into full vector
  sends_allranks.resize(nsends_allranks, ParticleMessageData(0,0,0));
  for (int n=0; n<nsends_eachrank[global_variable::my_rank]; ++n) {
    sends_allranks[n + nsends_displ[global_variable::my_rank]] = sends_thisrank[n];
  }

  // Share tuples using MPI derived data type for tuple of 3*int
  MPI_Datatype mpi_ituple;
  MPI_Type_contiguous(3, MPI_INT, &mpi_ituple);
  MPI_Allgatherv(MPI_IN_PLACE, nsends_eachrank[global_variable::my_rank],
                   mpi_ituple, sends_allranks.data(), nsends_eachrank.data(),
                   nsends_displ.data(), mpi_ituple, mpi_comm_part);
#endif
  return TaskStatus::complete;
}

//----------------------------------------------------------------------------------------
//! \fn void ParticlesBoundaryValues::InitPrtclRecv()
//! \brief

TaskStatus ParticlesBoundaryValues::InitPrtclRecv() {
  // Moved assignment here for better compatibility with destruction logic
  nprtcl_recv=0;
#if MPI_PARALLEL_ENABLED
  // load STL::vector of ParticleMessageData with <sendrank,recvrank,nprtcl_recv> for
  // receives // on this rank. Length will be nrecvs, initially this length is unknown
  recvs_thisrank.clear();

  int nsends_allranks = sends_allranks.size();
  for (int n=0; n<nsends_allranks; ++n) {
    if (sends_allranks[n].recvrank == global_variable::my_rank) {
      recvs_thisrank.emplace_back(sends_allranks[n]);
    }
  }
  nrecvs = recvs_thisrank.size();

  // Figure out how many particles will be received from all ranks
  for (int n=0; n<nrecvs; ++n) {
    nprtcl_recv += recvs_thisrank[n].nprtcls;
  }

  bool no_errors=true;
  if (nprtcl_recv > 0){
    // Allocate receive buffer
    Kokkos::realloc(prtcl_rrecvbuf, (pmy_part->nrdata)*nprtcl_recv);
    Kokkos::realloc(prtcl_irecvbuf, (pmy_part->nidata)*nprtcl_recv);

    // Post non-blocking receives
    rrecv_req.clear();
    irecv_req.clear();
    for (int n=0; n<nrecvs; ++n) {
      rrecv_req.emplace_back(MPI_REQUEST_NULL);
      irecv_req.emplace_back(MPI_REQUEST_NULL);
    }

    // Init receives for Reals
    int data_start=0;
    for (int n=0; n<nrecvs; ++n) {
      // calculate amount of data to be passed, get pointer to variables
      int data_size = (pmy_part->nrdata)*(recvs_thisrank[n].nprtcls);
      int data_end = data_start + (pmy_part->nrdata)*(recvs_thisrank[n].nprtcls - 1);
      auto recv_ptr = Kokkos::subview(prtcl_rrecvbuf, std::make_pair(data_start, data_end));
      int drank = recvs_thisrank[n].sendrank;
      int tag = 0; // 0 for Reals, 1 for ints

      // Post non-blocking receive
      int ierr = MPI_Irecv(recv_ptr.data(), data_size, MPI_ATHENA_REAL, drank, tag,
                           mpi_comm_part, &(rrecv_req[n]));
      if (ierr != MPI_SUCCESS) {no_errors=false;}
      data_start += data_size;
    }
    // Init receives for ints
    data_start=0;
    for (int n=0; n<nrecvs; ++n) {
      // calculate amount of data to be passed, get pointer to variables
      int data_size = (pmy_part->nidata)*(recvs_thisrank[n].nprtcls);
      int data_end = data_start + (pmy_part->nidata)*(recvs_thisrank[n].nprtcls - 1);
      auto recv_ptr = Kokkos::subview(prtcl_irecvbuf, std::make_pair(data_start, data_end));
      int drank = recvs_thisrank[n].sendrank;
      int tag = 1; // 0 for Reals, 1 for ints

      // Post non-blocking receive
      int ierr = MPI_Irecv(recv_ptr.data(), data_size, MPI_INT, drank, tag,
                           mpi_comm_part, &(irecv_req[n]));
      if (ierr != MPI_SUCCESS) {no_errors=false;}
      data_start += data_size;
    }
  }

  // Quit if MPI error detected
  if (!(no_errors)) {
    std::cout << "### FATAL ERROR in " << __FILE__ << " at line " << __LINE__
              << std::endl << "MPI error in posting non-blocking receives" << std::endl;
    std::exit(EXIT_FAILURE);
  }
#endif
  return TaskStatus::complete;
}

//----------------------------------------------------------------------------------------
//! \fn void ParticlesBoundaryValues::PackAndSendPrtcls()
//! \brief

TaskStatus ParticlesBoundaryValues::PackAndSendPrtcls() {
#if MPI_PARALLEL_ENABLED
  // Figure out how many particles will be sent from this ranks
  nprtcl_send=0;
  for (int n=0; n<nsends; ++n) {
    nprtcl_send += sends_thisrank[n].nprtcls;
  }

  bool no_errors=true;
  if (nprtcl_send > 0) {
    // Allocate send buffer
    Kokkos::realloc(prtcl_rsendbuf, (pmy_part->nrdata)*nprtcl_send);
    Kokkos::realloc(prtcl_isendbuf, (pmy_part->nidata)*nprtcl_send);

    // sendlist on device is already sorted by destrank in CountSendAndRecvs()
    // Use sendlist on device to load particles into send buffer ordered by dest_rank
    int nrdata = pmy_part->nrdata;
    int nidata = pmy_part->nidata;
    auto &pr = pmy_part->prtcl_rdata;
    auto &pi = pmy_part->prtcl_idata;
    auto &rsendbuf = prtcl_rsendbuf;
    auto &isendbuf = prtcl_isendbuf;
    auto &slist = sendlist;
    par_for("ppack",DevExeSpace(),0,(nprtcl_send-1), KOKKOS_LAMBDA(const int n) {
      int p = slist.d_view(n).prtcl_indx;
      for (int i=0; i<nidata; ++i) {
        isendbuf(nidata*n + i) = pi(i,p);
      }
      for (int i=0; i<nrdata; ++i) {
        rsendbuf(nrdata*n + i) = pr(i,p);
      }
    });

    // Post non-blocking sends
    Kokkos::fence();
    rsend_req.clear();
    isend_req.clear();
    for (int n=0; n<nsends; ++n) {
      rsend_req.emplace_back(MPI_REQUEST_NULL);
      isend_req.emplace_back(MPI_REQUEST_NULL);
    }

    // Send Reals
    int data_start=0;
    for (int n=0; n<nsends; ++n) {
      // calculate amount of data to be passed, get pointer to variables
      int data_size = nrdata*(sends_thisrank[n].nprtcls);
      int data_end = data_start + nrdata*(sends_thisrank[n].nprtcls - 1);
      auto send_ptr = Kokkos::subview(prtcl_rsendbuf,std::make_pair(data_start,data_end));
      int drank = sends_thisrank[n].recvrank;
      int tag = 0; // 0 for Reals, 1 for ints

      // Post non-blocking sends
      int ierr = MPI_Isend(send_ptr.data(), data_size, MPI_ATHENA_REAL, drank, tag,
                           mpi_comm_part, &(rsend_req[n]));
      if (ierr != MPI_SUCCESS) {no_errors=false;}
      data_start += data_size;
    }
    // Send ints
    data_start=0;
    for (int n=0; n<nsends; ++n) {
      // calculate amount of data to be passed, get pointer to variables
      int data_size = nidata*(sends_thisrank[n].nprtcls);
      int data_end = data_start + nidata*(sends_thisrank[n].nprtcls - 1);
      auto send_ptr = Kokkos::subview(prtcl_isendbuf,std::make_pair(data_start,data_end));
      int drank = sends_thisrank[n].recvrank;
      int tag = 1; // 0 for Reals, 1 for ints

      // Post non-blocking sends
      int ierr = MPI_Isend(send_ptr.data(), data_size, MPI_INT, drank, tag,
                           mpi_comm_part, &(isend_req[n]));
      if (ierr != MPI_SUCCESS) {no_errors=false;}
      data_start += data_size;
    }
  }

  // Quit if MPI error detected
  if (!(no_errors)) {
    std::cout << "### FATAL ERROR in " << __FILE__ << " at line " << __LINE__
              << std::endl << "MPI error in posting non-blocking receives" << std::endl;
    std::exit(EXIT_FAILURE);
  }
#endif
  return TaskStatus::complete;
}

//----------------------------------------------------------------------------------------
//! \fn void ParticlesBoundaryValues::RecvAndUnpackPrtcls()
//! \brief

TaskStatus ParticlesBoundaryValues::RecvAndUnpackPrtcls() {
  namespace KE = Kokkos::Experimental;

  //In single process runs, size of particle arrays can only be reduced
  int &npart = pmy_part->nprtcl_thispack;
  int new_npart = npart + (nprtcl_recv - nprtcl_send - nprtcl_destroy);

  // nremain defined outside compiler instructions for end logic
  int nremain = 0;
  int nremain_d = nprtcl_send + nprtcl_destroy - nprtcl_recv;

#if MPI_PARALLEL_ENABLED
  // increase size of particle arrays if needed
  if (nprtcl_recv > (nprtcl_send + nprtcl_destroy) ) {
    Kokkos::resize(pmy_part->prtcl_idata, pmy_part->nidata, new_npart);
    Kokkos::resize(pmy_part->prtcl_rdata, pmy_part->nrdata, new_npart);
  }

  // check that particle communications have all completed
  bool bflag = false;
  bool no_errors=true;
  for (int n=0; n<nrecvs; ++n) {
    int test;
    int ierr = MPI_Test(&(rrecv_req[n]), &test, MPI_STATUS_IGNORE);
    if (ierr != MPI_SUCCESS) {no_errors=false;}
    if (!(static_cast<bool>(test))) {
      bflag = true;
    }
    ierr = MPI_Test(&(irecv_req[n]), &test, MPI_STATUS_IGNORE);
    if (ierr != MPI_SUCCESS) {no_errors=false;}
    if (!(static_cast<bool>(test))) {
      bflag = true;
    }
  }
  // Quit if MPI error detected
  if (!(no_errors)) {
    std::cout << "### FATAL ERROR in " << __FILE__ << " at line " << __LINE__
              << std::endl << "MPI error in testing non-blocking receives"
              << std::endl;
    std::exit(EXIT_FAILURE);
  }
  // exit if particle communications have not completed
  
  if (bflag) {return TaskStatus::incomplete;}
#endif

  if (nprtcl_destroy > 0){
    //particle destruction must happen also for single process runs
    //only do it once after communication has occurred
    std::sort(KE::begin(destroylist.h_view), KE::end(destroylist.h_view), SortByIndex);
    // sync destroylist host array with device.  This results in sorted array on device
    destroylist.template modify<HostMemSpace>();
    destroylist.template sync<DevExeSpace>();
  }

#if MPI_PARALLEL_ENABLED
  if (nprtcl_send > 0){
    // Sort sendlist on host by index in particle array
    std::sort(KE::begin(sendlist.h_view), KE::end(sendlist.h_view), SortByIndex);
    // sync sendlist host array with device.  This results in sorted array on device
    sendlist.template modify<HostMemSpace>();
    sendlist.template sync<DevExeSpace>();
  }

  // unpack particles into positions of sent or destroyed particles
  if (nprtcl_recv > 0) {
    int nrdata = pmy_part->nrdata;
    int nidata = pmy_part->nidata;
    auto &pr = pmy_part->prtcl_rdata;
    auto &pi = pmy_part->prtcl_idata;
    auto &rrecvbuf = prtcl_rrecvbuf;
    auto &irecvbuf = prtcl_irecvbuf;
    auto &slist = sendlist;
    auto &dlist = destroylist;
    int nps = nprtcl_send;
    int npd = nprtcl_destroy;
    int npa = pmy_part->nprtcl_thispack;
    par_for("punpack",DevExeSpace(),0,(nprtcl_recv-1), KOKKOS_LAMBDA(const int n) {
      int p;
      if (n < nps ) {
        p = slist.d_view(n).prtcl_indx;  // place particles in holes created by send
      } else if (n < nps + npd ) {
        // place particles in holes created by destroy
        p = dlist.d_view(n-nps).prtcl_indx;
      } else {
        // place particle at end of arrays
        p = npa + (n - nps - npd );
      }
      for (int i=0; i<nidata; ++i) {
        pi(i,p) = irecvbuf(nidata*n + i);
      }
      for (int i=0; i<nrdata; ++i) {
        pr(i,p) = rrecvbuf(nrdata*n + i);
      }
    });
  }

  // At this point have filled npart_recv holes in particle arrays from sends
  // If (nprtcl_recv < nprtcl_send), have to move particles from end of arrays to fill
  // remaining holes
  nremain = nprtcl_send - nprtcl_recv;
  if (nremain > 0) {
    int i_last_hole = nprtcl_send-1;
    int i_next_hole = nprtcl_recv;
    for (int n=1; n<=nremain; ++n) {
      int nend = npart-n;
      --nremain_d;
      if (nend > sendlist.h_view(i_last_hole).prtcl_indx) {
        // copy particle from end into hole
        int next_hole = sendlist.h_view(i_next_hole).prtcl_indx;
        auto rdest = Kokkos::subview(pmy_part->prtcl_rdata, Kokkos::ALL, next_hole);
        auto rsrc  = Kokkos::subview(pmy_part->prtcl_rdata, Kokkos::ALL, nend);
        Kokkos::deep_copy(rdest, rsrc);
        auto idest = Kokkos::subview(pmy_part->prtcl_idata, Kokkos::ALL, next_hole);
        auto isrc  = Kokkos::subview(pmy_part->prtcl_idata, Kokkos::ALL, nend);
        Kokkos::deep_copy(idest, isrc);
        i_next_hole += 1;
      } else {
        // this index contains a hole, so do nothing except find new index of last hole
        i_last_hole -= 1;
      }
    }
  }

  // Update nparticles_thisrank.  Update cost array (use npart_thismb[nmb]?)
  MPI_Allgather(&new_npart,1,MPI_INT,(pmy_part->pmy_pack->pmesh->nprtcl_eachrank),1,
                MPI_INT,MPI_COMM_WORLD);
#endif
  // If there are still holes due to particle destruction
  //Destroy particles by moving remaining particles in their places
  if (nremain_d > 0) {
    int i_last_hole = nprtcl_destroy-1;
    // If the holes left by sending have been entirely covered by receives
    // and there are more receives left, start from where you left off in the
    // (nprtcl_recv>0) branch, otherwise simply destroy all particles in the list
    int i_next_hole = nprtcl_recv-nprtcl_send < 0 ? 0 : nprtcl_recv-nprtcl_send;
    for (int n=1; n<=nremain_d; ++n) {
      //At this point already nremain particles might have been removed, check for that
      int nend = nremain > 0 ? npart-nremain-n : npart - n;
      if (nend > destroylist.h_view(i_last_hole).prtcl_indx) {
        // copy particle from end into hole
        int next_hole = destroylist.h_view(i_next_hole).prtcl_indx;
        auto rdest = Kokkos::subview(pmy_part->prtcl_rdata, Kokkos::ALL, next_hole);
        auto rsrc  = Kokkos::subview(pmy_part->prtcl_rdata, Kokkos::ALL, nend);
        Kokkos::deep_copy(rdest, rsrc);
        auto idest = Kokkos::subview(pmy_part->prtcl_idata, Kokkos::ALL, next_hole);
        auto isrc  = Kokkos::subview(pmy_part->prtcl_idata, Kokkos::ALL, nend);
        Kokkos::deep_copy(idest, isrc);
        i_next_hole += 1;
      } else {
        // this index contains a hole, so do nothing except find new index of last hole
        i_last_hole -= 1;
      }
    }
  }
  if (nprtcl_send + nprtcl_destroy - nprtcl_recv > 0) {
    // shrink size of particle data arrays
    Kokkos::resize(pmy_part->prtcl_idata, pmy_part->nidata, new_npart);
    Kokkos::resize(pmy_part->prtcl_rdata, pmy_part->nrdata, new_npart);
  }
  pmy_part->nprtcl_thispack = new_npart;
  pmy_part->pmy_pack->pmesh->nprtcl_thisrank = new_npart;
<<<<<<< HEAD
=======
  pmy_part->pmy_pack->pmesh->UpdatePrtclInfo();
>>>>>>> 80f7070e
  return TaskStatus::complete;
}

//----------------------------------------------------------------------------------------
//! \fn void ParticlesBoundaryValues::ClearPrtclSend()
//! \brief

TaskStatus ParticlesBoundaryValues::ClearPrtclSend() {
#if MPI_PARALLEL_ENABLED
  bool no_errors=true;
  // wait for all non-blocking sends for vars to finish before continuing
  for (int n=0; n<nsends; ++n) {
    int ierr = MPI_Wait(&(rsend_req[n]), MPI_STATUS_IGNORE);
    if (ierr != MPI_SUCCESS) {no_errors=false;}
    ierr = MPI_Wait(&(isend_req[n]), MPI_STATUS_IGNORE);
    if (ierr != MPI_SUCCESS) {no_errors=false;}
  }
  // Quit if MPI error detected
  if (!(no_errors)) {
    std::cout << "### FATAL ERROR in " << __FILE__ << " at line " << __LINE__
       << std::endl << "MPI error in clearing sends" << std::endl;
    std::exit(EXIT_FAILURE);
  }
  rsend_req.clear();
  isend_req.clear();
#endif
  nsends=0;
  return TaskStatus::complete;
}

//----------------------------------------------------------------------------------------
//! \fn void ParticlesBoundaryValues::ClearPrtclRecv()
//! \brief

TaskStatus ParticlesBoundaryValues::ClearPrtclRecv() {
#if MPI_PARALLEL_ENABLED
  bool no_errors=true;
  // wait for all non-blocking receives to finish before continuing
  for (int n=0; n<nrecvs; ++n) {
    int ierr = MPI_Wait(&(rrecv_req[n]), MPI_STATUS_IGNORE);
    if (ierr != MPI_SUCCESS) {no_errors=false;}
    ierr = MPI_Wait(&(irecv_req[n]), MPI_STATUS_IGNORE);
    if (ierr != MPI_SUCCESS) {no_errors=false;}
  }
  // Quit if MPI error detected
  if (!(no_errors)) {
    std::cout << "### FATAL ERROR in " << __FILE__ << " at line " << __LINE__
       << std::endl << "MPI error in clearing receives" << std::endl;
    std::exit(EXIT_FAILURE);
  }
  rrecv_req.clear();
  irecv_req.clear();
#endif
  nrecvs=0;
  return TaskStatus::complete;
}

} // namespace particles<|MERGE_RESOLUTION|>--- conflicted
+++ resolved
@@ -732,10 +732,7 @@
   }
   pmy_part->nprtcl_thispack = new_npart;
   pmy_part->pmy_pack->pmesh->nprtcl_thisrank = new_npart;
-<<<<<<< HEAD
-=======
   pmy_part->pmy_pack->pmesh->UpdatePrtclInfo();
->>>>>>> 80f7070e
   return TaskStatus::complete;
 }
 
