--- conflicted
+++ resolved
@@ -285,34 +285,9 @@
 TaskStatus Z4c::TrackCompactObjects(Driver *pdrive, int stage) {
   if (stage == pdrive->nexp_stages) {
     for (auto & pt : ptracker) {
-<<<<<<< HEAD
-      pt->InterpolateVelocity(pmy_pack);
-      pt->EvolveTracker();
-      pt->WriteTracker();
-    }
-  }
-  return TaskStatus::complete;
-}
-
-//----------------------------------------------------------------------------------------
-// ! \fn TaskList CCEDump
-// ! \brief CCE initial data for Pittnull code (cce dumps for Pittnull).
-
-TaskStatus Z4c::CCEDump(Driver *pdrive, int stage) {
-  float time_32 = static_cast<float>(pmy_pack->pmesh->time);
-  float next_32 = static_cast<float>(cce_dump_last_output_time+cce_dump_dt);
-  if ((time_32 >= next_32)) {
-    if (stage == pdrive->nexp_stages) {
-      //printf("%s:(ctime,dt)=(%f,%f)",__func__,pmy_pack->pmesh->time,cce_dump_dt);
-      for (auto cce : pmy_pack->pz4c_cce) {
-        cce->InterpolateAndDecompose(pmy_pack);
-      }
-      cce_dump_last_output_time = time_32;
-=======
       pt.InterpolateVelocity(pmy_pack);
       pt.EvolveTracker(pmy_pack);
       pt.WriteTracker();
->>>>>>> 9dd0d58d
     }
   }
   return TaskStatus::complete;
