--- conflicted
+++ resolved
@@ -60,11 +60,8 @@
  private:
   bool owns_compact_object;
   CompactObjectType type;
-<<<<<<< HEAD
-=======
   TrackerMode mode;
   Real pos[NDIM];
->>>>>>> 9dd0d58d
   Real vel[NDIM];
   int reflevel;         // requested minimum refinement level (-1 for infinity)
   Real radius;          // nominal radius of the object (for the AMR driver)
