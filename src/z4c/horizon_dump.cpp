//========================================================================================
// AthenaXXX astrophysical plasma code
// Copyright(C) 2020 James M. Stone <jmstone@ias.edu> and the Athena code team
// Licensed under the 3-clause BSD License (the "LICENSE")
//========================================================================================

#include <assert.h>
#include <unistd.h>
#include <sys/stat.h>  // mkdir

#include <cmath>
#include <fstream>
#include <iomanip>
#include <iostream>
#include <sstream>
#include <string>
#include <cstdio>
#include <utility>

#if MPI_PARALLEL_ENABLED
#include <mpi.h>
#endif

#include "horizon_dump.hpp"
#include "athena.hpp"
#include "globals.hpp"
#include "mesh/mesh.hpp"
#include "parameter_input.hpp"
#include "utils/cart_grid.hpp"
#include "coordinates/adm.hpp"
#include "mhd/mhd.hpp"
#include "z4c/z4c.hpp"

//----------------------------------------------------------------------------------------
HorizonDump::HorizonDump(MeshBlockPack *pmbp, ParameterInput *pin, int n, int is_common):
              common_horizon{is_common}, pos{NAN, NAN, NAN},
              pmbp{pmbp}, horizon_ind{n}, horizon_last_output_time{0.0} {
  std::string nstr = std::to_string(n);

  pos[0] = pin->GetOrAddReal("z4c", "co_" + nstr + "_x", 0.0);
  pos[1] = pin->GetOrAddReal("z4c", "co_" + nstr + "_y", 0.0);
  pos[2] = pin->GetOrAddReal("z4c", "co_" + nstr + "_z", 0.0);

  horizon_extent = pin->GetOrAddReal("z4c", "co_" + nstr + "_dump_radius", 2.0);
  horizon_nx = pin->GetOrAddInteger("z4c", "horizon_"
                              + nstr+"_Nx",10);
  horizon_dt = pin->GetOrAddReal("z4c", "horizon_dt", 1.0);
  r_guess = pin->GetOrAddReal("z4c", "horizon" + nstr + "r_guess", 0.5);
  is_cheb = pin->GetOrAddBoolean("z4c", "co_" + nstr + "_dump_cheb", false);
  regularize_order = pin->GetOrAddInteger("z4c", "horizon_"
                              + nstr+"_rn",6);
  output_count = 0;

  Real extend[3] = {horizon_extent,horizon_extent,horizon_extent};
  int Nx[3] = {horizon_nx,horizon_nx,horizon_nx};
  pcat_grid = new CartesianGrid(pmbp, pos, extend, Nx, is_cheb, regularize_order);

  // Initializing variables that will be dumped
  // The order is alpha, betax, betay, betaz,
  // gxx, gxy, gxz, gyy, gyz, gzz
  // Kxx, Kxy, Kxz, Kyy, Kyz, Kzz
  variable_to_dump.push_back(std::make_pair(pmbp->pz4c->I_Z4C_ALPHA, true));
  variable_to_dump.push_back(std::make_pair(pmbp->pz4c->I_Z4C_BETAX, true));
  variable_to_dump.push_back(std::make_pair(pmbp->pz4c->I_Z4C_BETAY, true));
  variable_to_dump.push_back(std::make_pair(pmbp->pz4c->I_Z4C_BETAZ, true));
  variable_to_dump.push_back(std::make_pair(pmbp->padm->I_ADM_GXX, false));
  variable_to_dump.push_back(std::make_pair(pmbp->padm->I_ADM_GXY, false));
  variable_to_dump.push_back(std::make_pair(pmbp->padm->I_ADM_GXZ, false));
  variable_to_dump.push_back(std::make_pair(pmbp->padm->I_ADM_GYY, false));
  variable_to_dump.push_back(std::make_pair(pmbp->padm->I_ADM_GYZ, false));
  variable_to_dump.push_back(std::make_pair(pmbp->padm->I_ADM_GZZ, false));
  variable_to_dump.push_back(std::make_pair(pmbp->padm->I_ADM_KXX, false));
  variable_to_dump.push_back(std::make_pair(pmbp->padm->I_ADM_KXY, false));
  variable_to_dump.push_back(std::make_pair(pmbp->padm->I_ADM_KXZ, false));
  variable_to_dump.push_back(std::make_pair(pmbp->padm->I_ADM_KYY, false));
  variable_to_dump.push_back(std::make_pair(pmbp->padm->I_ADM_KYZ, false));
  variable_to_dump.push_back(std::make_pair(pmbp->padm->I_ADM_KZZ, false));
}

//----------------------------------------------------------------------------------------
HorizonDump::~HorizonDump() {
  delete pcat_grid;
}

void HorizonDump::SetGridAndInterpolate(Real center[NDIM]) {
  // update center location
  pos[0] = center[0];
  pos[1] = center[1];
  pos[2] = center[2];

  pcat_grid->ResetCenter(pos);
  // Real* data_out = new Real [];
  // swap out to 1d array
  // Real data_out[horizon_nx][horizon_nx][horizon_nx][16];

  // Define the size of each dimension
  int count = horizon_nx * horizon_nx * horizon_nx * 16;

  // Dynamically allocate memory for the 4D array flattened into 1D
  Real* data_out = new Real[count];

  for(int nvar=0; nvar<16; nvar++) {
    // Interpolate here
    if (variable_to_dump[nvar].second) {
      pcat_grid->InterpolateToGrid(variable_to_dump[nvar].first,pmbp->pz4c->u0);
    } else {
      pcat_grid->InterpolateToGrid(variable_to_dump[nvar].first,pmbp->padm->u_adm);
    }
    for (int nx = 0; nx < horizon_nx; nx ++)
    for (int ny = 0; ny < horizon_nx; ny ++)
    for (int nz = 0; nz < horizon_nx; nz ++) {
      data_out[nvar * horizon_nx * horizon_nx * horizon_nx +  // Section for nvar
        nz * horizon_nx * horizon_nx +                 // Slice for nx
        ny * horizon_nx +                              // Row for ny
        nx]                                            // Column for nz
        = pcat_grid->interp_vals.h_view(nx, ny, nz);        // Value being assigned
    }
  }

  // MPI reduce here
  // Reduction to the master rank for data_out
  #if MPI_PARALLEL_ENABLED
  if (0 == global_variable::my_rank) {
    MPI_Reduce(MPI_IN_PLACE, data_out, count,
              MPI_ATHENA_REAL, MPI_SUM, 0, MPI_COMM_WORLD);
  } else {
    MPI_Reduce(data_out, data_out, count, MPI_ATHENA_REAL, MPI_SUM, 0, MPI_COMM_WORLD);
  }
  #endif
  // Then write output file
  // Open the file in binary write mode
  std::string foldername = "horizon_"+std::to_string(horizon_ind)
                        +"/output_"+std::to_string(output_count);
  mkdir(foldername.c_str(),0775);

  if (0 == global_variable::my_rank) {
    std::string fname = foldername + "/etk_output_file.dat";
    FILE* etk_output_file = fopen(fname.c_str(), "wb");
    if (etk_output_file == nullptr) {
      perror("Error opening file");
      return;
    }
    fwrite(&common_horizon, sizeof(int), 1, etk_output_file);
    fwrite(&pmbp->pmesh->time, sizeof(Real), 1, etk_output_file);
    // Write the 4D array to the binary file
    size_t elementsWritten = fwrite(data_out, sizeof(Real), count, etk_output_file);
    if (elementsWritten != count) {
      perror("Error writing to file");
    }
    // Close the file
    fclose(etk_output_file);

    // Write input script for Einstein Toolkit
    ETK_setup_parfile();
    output_count++;
    // delete dataout
    delete[] data_out;
  }
}

void HorizonDump::ETK_setup_parfile() {
  std::string foldername;
  if (common_horizon == 0) {
    foldername = "horizon_"+std::to_string(horizon_ind)+
                "/output_"+std::to_string(output_count);
  } else {
    foldername = "horizon_common/output_"+std::to_string(output_count);
  }
  std::string fname = foldername + "/ET_analyze_BHaH_data_horizon.par";

  FILE *etk_parfile = fopen(fname.c_str(), "w");
  fprintf(etk_parfile,
          "ActiveThorns = \"PUGH SymBase CartGrid3D\"\n"
          "cactus::cctk_itlast = 0\n"
          "#cactus::cctk_show_schedule = \"yes\" # //"
          "Disables initial scheduler printout.\n"
          "cactus::cctk_show_schedule = \"no\" # //"
          "Disables initial scheduler printout.\n"
          "cactus::cctk_show_banners  = \"no\" # // Disables banners.\n"
          "Driver::ghost_size = 0\n"
          "Driver::global_nsize = %d\n"
          "Driver::info = load\n"
          "grid::type = byrange\n"
          "\n"
          "grid::xmin = %e\n"
          "grid::xmax = %e\n"
          "grid::ymin = %e\n"
          "grid::ymax = %e\n"
          "grid::zmin = %e\n"
          "grid::zmax = %e\n"
          "ActiveThorns = ADMBase\n"
          "#ActiveThorns = \"AHFinderDirect SphericalSurface SpaceMask StaticConformal"
          " IOUtil AEILocalInterp PUGHInterp PUGHReduce QuasiLocalMeasures IOBasic"
          " TmunuBase ADMCoupling ADMMacros LocalReduce\"\n"
          "ActiveThorns = \"AHFinderDirect SphericalSurface SpaceMask StaticConformal"
          " IOUtil AEILocalInterp  PUGHInterp PUGHReduce QuasiLocalMeasures IOBasic"
          " TmunuBase LocalReduce\"\n"
          "ActiveThorns = \"readBHaHdata\"\n"
          "ADMBase::metric_type = \"physical\"\n"
          "AHFinderDirect::find_every                             = 1\n"
          "AHFinderDirect::geometry_interpolator_name             ="
<<<<<<< HEAD
          " \"Lagrange polynomial interpolation\"\n"
          "AHFinderDirect::geometry_interpolator_pars             = \"order=2\"\n"
=======
          " \"Hermite polynomial interpolation\"\n"
          "AHFinderDirect::geometry_interpolator_pars             = \"order=3\"\n"
>>>>>>> 4e95be31
          "AHFinderDirect::max_Newton_iterations__initial         = 100\n"
          "AHFinderDirect::max_Newton_iterations__subsequent      = 10\n"
          "AHFinderDirect::N_horizons                             = 1\n"
          "AHFinderDirect::output_BH_diagnostics                  = \"yes\"\n"
          "AHFinderDirect::reset_horizon_after_not_finding[1]     = \"no\"\n"
          "AHFinderDirect::set_mask_for_individual_horizon[1]     = \"no\"\n"
          "AHFinderDirect::surface_interpolator_name              ="
<<<<<<< HEAD
          " \"Lagrange polynomial interpolation\"\n"
          "AHFinderDirect::surface_interpolator_pars              = \"order=2\"\n"
=======
          " \"Hermite polynomial interpolation\"\n"
          "AHFinderDirect::surface_interpolator_pars              = \"order=3\"\n"
>>>>>>> 4e95be31
          "AHFinderDirect::verbose_level                          = \"physics details\"\n"
          "#AHFinderDirect::verbose_level                         ="
          " \"algorithm details\"\n"
          "AHFinderDirect::which_surface_to_store_info[1]         = 0\n"
          "AHFinderDirect::run_at_CCTK_POSTSTEP = false\n"
          "AHFinderDirect::run_at_CCTK_ANALYSIS = true\n"
          "\n"
          "# Parameters of thorn QuasiLocalMeasures (implementing QuasiLocalMeasures)\n"
          "#QuasiLocalMeasures::interpolator         ="
          " \"Lagrange polynomial interpolation\"\n"
          "#QuasiLocalMeasures::interpolator_options = \"order=4\"\n"
          "QuasiLocalMeasures::interpolator         ="
          " \"Hermite polynomial interpolation\"\n"
<<<<<<< HEAD
          "# QuasiLocalMeasures::interpolator_options = \"order=3\"\n"
          "QuasiLocalMeasures::killing_vector_method = axial \n"
	  "QuasiLocalMeasures::num_surfaces         = 1\n"
=======
          "QuasiLocalMeasures::interpolator_options = \"order=3\"\n"
          "#QuasiLocalMeasures::killing_vector_method = axial \n"
          "QuasiLocalMeasures::num_surfaces         = 1\n"
>>>>>>> 4e95be31
          "QuasiLocalMeasures::spatial_order        = 2\n"
          "QuasiLocalMeasures::surface_index[0]     = 0\n"
          "QuasiLocalMeasures::verbose              = yes\n"
          "#QuasiLocalMeasures::veryverbose          = yes\n"
          "SphericalSurface::nsurfaces       = 1\n"
          "# You may find benefit using super high SphericalSurface "
          "resolutions with very high spin BHs\n"
          "# SphericalSurface::maxntheta       = 301\n"
          "# SphericalSurface::maxnphi         = 504\n"
          "# SphericalSurface::ntheta      [0] = 301\n"
          "# SphericalSurface::nphi        [0] = 504\n"
          "SphericalSurface::maxntheta       = 161\n"
          "SphericalSurface::maxnphi         = 324\n"
          "SphericalSurface::ntheta      [0] = 161\n"
          "SphericalSurface::nphi        [0] = 324\n"
          "SphericalSurface::nghoststheta[0] = 2\n"
          "SphericalSurface::nghostsphi  [0] = 2\n"
          "# SphericalSurface::set_spherical[1]= yes\n"
          "# SphericalSurface::radius       [1]= 40\n"
          "# SphericalSurface::radius       [2]= 80\n"
          "IOBasic::outInfo_every          = 1\n"
          "IOBasic::outInfo_vars           = \"\n"
          "        QuasiLocalMeasures::qlm_scalars\n"
          "        QuasiLocalMeasures::qlm_spin[0]\n"
          "        QuasiLocalMeasures::qlm_radius[0]\n"
          "        QuasiLocalMeasures::qlm_mass[0]\n"
          "        QuasiLocalMeasures::qlm_3det[0] \"\n", horizon_nx,
          -horizon_extent, horizon_extent, -horizon_extent, horizon_extent,
          -horizon_extent, horizon_extent);

  if(horizon_ind==0)
    fprintf(etk_parfile,
            "IOUtil::out_dir = \"AHET_out_horizon_BH_0_ahf_ihf_diags\"\n"
            "readBHaHdata::outfilename = \"horizon_BH_0_ahf_ihf_diags.txt\"\n"
            "readBHaHdata::recent_ah_radius_max_filename = \"ah_radius_max_BH_0.txt\"\n");
  if(horizon_ind==1)
    fprintf(etk_parfile,
            "IOUtil::out_dir = \"AHET_out_horizon_BH_1_ahf_ihf_diags\"\n"
            "readBHaHdata::outfilename = \"horizon_BH_1_ahf_ihf_diags.txt\"\n"
            "readBHaHdata::recent_ah_radius_max_filename = \"ah_radius_max_BH_1.txt\"\n");

  //if(commondata->time == 0) {
    fprintf(etk_parfile,
            "AHFinderDirect::initial_guess_method[1]"
            "                = \"coordinate sphere\"\n"
            "AHFinderDirect::initial_guess__coord_sphere__radius[1] = %e\n",
            r_guess);
  /*} else {
    if(BH==LESSMASSIVE_BH_PREMERGER)
      fprintf(etk_parfile,
              "AHFinderDirect::initial_guess_method[1]                = \"read from named file\"\n"
              "AHFinderDirect::initial_guess__read_from_named_file__file_name[1] = \"AHET_out_horizon_BH_m_ahf_ihf_diags/latest_ah_surface.gp\"\n");
    if(BH==MOREMASSIVE_BH_PREMERGER || BH==BH_POSTMERGER)
      fprintf(etk_parfile,
              "AHFinderDirect::initial_guess_method[1]                = \"read from named file\"\n"
              "AHFinderDirect::initial_guess__read_from_named_file__file_name[1] = \"AHET_out_horizon_BH_M_ahf_ihf_diags/latest_ah_surface.gp\"\n");
  }*/
  fclose(etk_parfile);
}<|MERGE_RESOLUTION|>--- conflicted
+++ resolved
@@ -199,13 +199,8 @@
           "ADMBase::metric_type = \"physical\"\n"
           "AHFinderDirect::find_every                             = 1\n"
           "AHFinderDirect::geometry_interpolator_name             ="
-<<<<<<< HEAD
-          " \"Lagrange polynomial interpolation\"\n"
-          "AHFinderDirect::geometry_interpolator_pars             = \"order=2\"\n"
-=======
           " \"Hermite polynomial interpolation\"\n"
           "AHFinderDirect::geometry_interpolator_pars             = \"order=3\"\n"
->>>>>>> 4e95be31
           "AHFinderDirect::max_Newton_iterations__initial         = 100\n"
           "AHFinderDirect::max_Newton_iterations__subsequent      = 10\n"
           "AHFinderDirect::N_horizons                             = 1\n"
@@ -213,13 +208,8 @@
           "AHFinderDirect::reset_horizon_after_not_finding[1]     = \"no\"\n"
           "AHFinderDirect::set_mask_for_individual_horizon[1]     = \"no\"\n"
           "AHFinderDirect::surface_interpolator_name              ="
-<<<<<<< HEAD
-          " \"Lagrange polynomial interpolation\"\n"
-          "AHFinderDirect::surface_interpolator_pars              = \"order=2\"\n"
-=======
           " \"Hermite polynomial interpolation\"\n"
           "AHFinderDirect::surface_interpolator_pars              = \"order=3\"\n"
->>>>>>> 4e95be31
           "AHFinderDirect::verbose_level                          = \"physics details\"\n"
           "#AHFinderDirect::verbose_level                         ="
           " \"algorithm details\"\n"
@@ -233,15 +223,9 @@
           "#QuasiLocalMeasures::interpolator_options = \"order=4\"\n"
           "QuasiLocalMeasures::interpolator         ="
           " \"Hermite polynomial interpolation\"\n"
-<<<<<<< HEAD
-          "# QuasiLocalMeasures::interpolator_options = \"order=3\"\n"
-          "QuasiLocalMeasures::killing_vector_method = axial \n"
-	  "QuasiLocalMeasures::num_surfaces         = 1\n"
-=======
           "QuasiLocalMeasures::interpolator_options = \"order=3\"\n"
           "#QuasiLocalMeasures::killing_vector_method = axial \n"
           "QuasiLocalMeasures::num_surfaces         = 1\n"
->>>>>>> 4e95be31
           "QuasiLocalMeasures::spatial_order        = 2\n"
           "QuasiLocalMeasures::surface_index[0]     = 0\n"
           "QuasiLocalMeasures::verbose              = yes\n"
