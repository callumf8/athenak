--- conflicted
+++ resolved
@@ -58,12 +58,8 @@
 enum TimeEvolution {tstatic, kinematic, dynamic};
 
 // constants that enumerate Physics Modules implemented in code
-<<<<<<< HEAD
-enum PhysicsModule {HydroDynamics, MagnetoHydroDynamics, GRMagnetoHydroDynamics, UserDefined};
-=======
 enum PhysicsModule {HydroDynamics, MagnetoHydroDynamics,
                     SpaceTimeDynamics, UserDefined}; //SpaceTimeDynamics = Z4c
->>>>>>> 3938f8b7
 
 // structs to store primitive/conserved variables in one-dimension
 // (density, velocity/momentum, internal/total energy, [transverse magnetic field])
