//========================================================================================
// AthenaXXX astrophysical plasma code
// Copyright(C) 2020 James M. Stone <jmstone@ias.edu> and the Athena code team
// Licensed under the 3-clause BSD License (the "LICENSE")
//========================================================================================
//! \file shock_tube.cpp
//! \brief Problem generator for shock tube (1-D Riemann) problems in both hydro and MHD.
//! Works for both non-relativistic and relativistic dynamics in flat (Minkowski)
//! spacetimes.  Can be used to test GR, but metric must be Minkowski.
//!
//! Works by initializing plane-parallel shock along x1 (in 1D, 2D, 3D), along x2
//! (in 2D, 3D), and along x3 (in 3D).  Shock must be along a coordinate directions,
//! i.e. shocks propagating along an angle inclined to grid are not implemented.

#include <iostream>
#include <sstream>

#include "athena.hpp"
#include "parameter_input.hpp"
#include "coordinates/cell_locations.hpp"
#include "mesh/mesh.hpp"
#include "eos/eos.hpp"
#include "hydro/hydro.hpp"
#include "mhd/mhd.hpp"
#include "dyn_grmhd/dyn_grmhd.hpp"
#include "coordinates/adm.hpp"
#include "pgen/pgen.hpp"

namespace {

int shk_dir;
void SetADMVariablesToSchwarzschild(MeshBlockPack *pmbp);

}

//----------------------------------------------------------------------------------------
//! \fn ProblemGenerator::ShockTube_()
//! \brief Problem Generator for the shock tube (Riemann problem) tests

void ProblemGenerator::ShockTube(ParameterInput *pin, const bool restart) {
  if (restart) return;
  // parse shock direction: {1,2,3} -> {x1,x2,x3}
  shk_dir = pin->GetInteger("problem","shock_dir");
  if (shk_dir < 1 || shk_dir > 3) {
    // Invaild input value for shk_dir
    std::cout << "### FATAL ERROR in " << __FILE__ << " at line " << __LINE__
      << std::endl << "shock_dir=" <<shk_dir<< " must be either 1,2, or 3" << std::endl;
    exit(EXIT_FAILURE);
  }
  // set indices of parallel and perpendicular velocities
  int ivx = shk_dir;
  int ivy = IVX + ((ivx - IVX) + 1)%3;
  int ivz = IVX + ((ivx - IVX) + 2)%3;

  // parse shock location (must be inside grid; set L/R states equal to each other to
  // initialize uniform initial conditions))
  Real xshock = pin->GetReal("problem","xshock");
  if (shk_dir == 1 && (xshock < pmy_mesh_->mesh_size.x1min ||
                       xshock > pmy_mesh_->mesh_size.x1max)) {
    std::cout << "### FATAL ERROR in " << __FILE__ << " at line " << __LINE__ << std::endl
              << "xshock=" << xshock << " lies outside x1 domain" << std::endl;
    exit(EXIT_FAILURE);
  }
  if (shk_dir == 2 && (xshock < pmy_mesh_->mesh_size.x2min ||
                       xshock > pmy_mesh_->mesh_size.x2max)) {
    std::cout << "### FATAL ERROR in " << __FILE__ << " at line " << __LINE__ << std::endl
              << "xshock=" << xshock << " lies outside x2 domain" << std::endl;
    exit(EXIT_FAILURE);
  }
  if (shk_dir == 3 && (xshock < pmy_mesh_->mesh_size.x3min ||
                       xshock > pmy_mesh_->mesh_size.x3max)) {
    std::cout << "### FATAL ERROR in " << __FILE__ << " at line " << __LINE__ << std::endl
              << "xshock=" << xshock << " lies outside x3 domain" << std::endl;
    exit(EXIT_FAILURE);
  }

  // capture variables for the kernel
  auto &indcs = pmy_mesh_->mb_indcs;
  int &is = indcs.is; int &ie = indcs.ie;
  int &js = indcs.js; int &je = indcs.je;
  int &ks = indcs.ks; int &ke = indcs.ke;
  MeshBlockPack *pmbp = pmy_mesh_->pmb_pack;
  auto &size = pmbp->pmb->mb_size;

  // Initialize Hydro variables -------------------------------
  if (pmbp->phydro != nullptr) {
    auto &eos = pmbp->phydro->peos->eos_data;
    // Parse left state read from input file: d,vx,vy,vz,[P]
    HydPrim1D wl,wr;
    wl.d  = pin->GetReal("problem","dl");
    wl.vx = pin->GetReal("problem","ul");
    wl.vy = pin->GetReal("problem","vl");
    wl.vz = pin->GetReal("problem","wl");
    wl.e  = (pin->GetReal("problem","pl"))/(eos.gamma - 1.0);
    // compute Lorentz factor (needed for SR/GR)
    Real u0l = 1.0;
    if (pmbp->pcoord->is_special_relativistic || pmbp->pcoord->is_general_relativistic ||
        pmbp->pcoord->is_dynamical_relativistic) {
      u0l = 1.0/sqrt( 1.0 - (SQR(wl.vx) + SQR(wl.vy) + SQR(wl.vz)) );
    }
    if (pmbp->pcoord->is_dynamical_relativistic) {
      wl.e = pin->GetReal("problem","pl");
    }
    Real yl = pin->GetOrAddReal("problem","yl",1.0);

    // Parse right state read from input file: d,vx,vy,vz,[P]
    wr.d  = pin->GetReal("problem","dr");
    wr.vx = pin->GetReal("problem","ur");
    wr.vy = pin->GetReal("problem","vr");
    wr.vz = pin->GetReal("problem","wr");
    wr.e  = (pin->GetReal("problem","pr"))/(eos.gamma - 1.0);
    // compute Lorentz factor (needed for SR/GR)
    Real u0r = 1.0;
    if (pmbp->pcoord->is_special_relativistic || pmbp->pcoord->is_general_relativistic ||
        pmbp->pcoord->is_dynamical_relativistic) {
      u0r = 1.0/sqrt( 1.0 - (SQR(wr.vx) + SQR(wr.vy) + SQR(wr.vz)) );
    }
    if (pmbp->pcoord->is_dynamical_relativistic) {
      wr.e = pin->GetReal("problem","pr");
    }
    Real yr = pin->GetOrAddReal("problem","yr",0.0);

    auto &w0 = pmbp->phydro->w0;
    auto &nscal = pmbp->phydro->nscalars;
<<<<<<< HEAD
    auto shk_dir_ = shk_dir;
=======
    auto &shk_dir_ = shk_dir;
>>>>>>> 9dd0d58d
    par_for("pgen_shock1", DevExeSpace(),0,(pmbp->nmb_thispack-1),ks,ke,js,je,is,ie,
    KOKKOS_LAMBDA(int m,int k, int j, int i) {
      Real x;
      if (shk_dir_ == 1) {
        Real &x1min = size.d_view(m).x1min;
        Real &x1max = size.d_view(m).x1max;
        int nx1 = indcs.nx1;
        x = CellCenterX(i-is, nx1, x1min, x1max);
      } else if (shk_dir_ == 2) {
        Real &x2min = size.d_view(m).x2min;
        Real &x2max = size.d_view(m).x2max;
        int nx2 = indcs.nx2;
        x = CellCenterX(j-js, nx2, x2min, x2max);
      } else {
        Real &x3min = size.d_view(m).x3min;
        Real &x3max = size.d_view(m).x3max;
        int nx3 = indcs.nx3;
        x = CellCenterX(k-ks, nx3, x3min, x3max);
      }

      // in SR/GR, primitive variables use spatial components of 4-vel u^i = gamma * v^i
      if (x < xshock) {
        w0(m,IDN,k,j,i) = wl.d;
        w0(m,ivx,k,j,i) = wl.vx*u0l;
        w0(m,ivy,k,j,i) = wl.vy*u0l;
        w0(m,ivz,k,j,i) = wl.vz*u0l;
        w0(m,IEN,k,j,i) = wl.e;
        for (int r=0; r<nscal; ++r) {
          w0(m,IYF+r,k,j,i) = yl;
        }
      } else {
        w0(m,IDN,k,j,i) = wr.d;
        w0(m,ivx,k,j,i) = wr.vx*u0r;
        w0(m,ivy,k,j,i) = wr.vy*u0r;
        w0(m,ivz,k,j,i) = wr.vz*u0r;
        w0(m,IEN,k,j,i) = wr.e;
        for (int r=0; r<nscal; ++r) {
          w0(m,IYF+r,k,j,i) = yr;
        }
      }
    });

    // Convert primitives to conserved
    auto &u0 = pmbp->phydro->u0;
    if (pmbp->padm == nullptr) {
      pmbp->phydro->peos->PrimToCons(w0, u0, is, ie, js, je, ks, ke);
    }
  } // End initialization of Hydro variables

  // Initialize MHD variables -------------------------------
  if (pmbp->pmhd != nullptr) {
    auto &eos = pmbp->pmhd->peos->eos_data;
    // Parse left state read from input file: d,vx,vy,vz,[P]
    MHDPrim1D wl,wr;
    wl.d  = pin->GetReal("problem","dl");
    wl.vx = pin->GetReal("problem","ul");
    wl.vy = pin->GetReal("problem","vl");
    wl.vz = pin->GetReal("problem","wl");
    wl.e  = (pin->GetReal("problem","pl"))/(eos.gamma - 1.0);
    wl.by = pin->GetReal("problem","byl");
    wl.bz = pin->GetReal("problem","bzl");
    Real bx_l = pin->GetReal("problem","bxl");
    // compute Lorentz factor (needed for SR/GR)
    Real u0l = 1.0;
    if (pmbp->pcoord->is_special_relativistic || pmbp->pcoord->is_general_relativistic ||
        pmbp->pcoord->is_dynamical_relativistic) {
      u0l = 1.0/sqrt( 1.0 - (SQR(wl.vx) + SQR(wl.vy) + SQR(wl.vz)) );
    }
    if (pmbp->pcoord->is_dynamical_relativistic) {
      wl.e = pin->GetReal("problem", "pl");
    }
    Real yl = pin->GetOrAddReal("problem","yl",1.0);

    // Parse right state read from input file: d,vx,vy,vz,[P]
    wr.d  = pin->GetReal("problem","dr");
    wr.vx = pin->GetReal("problem","ur");
    wr.vy = pin->GetReal("problem","vr");
    wr.vz = pin->GetReal("problem","wr");
    wr.e  = (pin->GetReal("problem","pr"))/(eos.gamma - 1.0);
    wr.by = pin->GetReal("problem","byr");
    wr.bz = pin->GetReal("problem","bzr");
    Real bx_r = pin->GetReal("problem","bxr");
    // compute Lorentz factor (needed for SR/GR)
    Real u0r = 1.0;
    if (pmbp->pcoord->is_special_relativistic || pmbp->pcoord->is_general_relativistic ||
        pmbp->pcoord->is_dynamical_relativistic) {
      u0r = 1.0/sqrt( 1.0 - (SQR(wr.vx) + SQR(wr.vy) + SQR(wr.vz)) );
    }
    if (pmbp->pcoord->is_dynamical_relativistic) {
      wr.e = pin->GetReal("problem", "pr");
    }
    Real yr = pin->GetOrAddReal("problem","yr",0.0);

    auto &w0 = pmbp->pmhd->w0;
    auto &b0 = pmbp->pmhd->b0;
    auto &bcc0 = pmbp->pmhd->bcc0;
    auto &nscal = pmbp->pmhd->nscalars;
<<<<<<< HEAD
    auto shk_dir_ = shk_dir;
=======
    auto &shk_dir_ = shk_dir;
>>>>>>> 9dd0d58d
    par_for("pgen_shock1", DevExeSpace(),0,(pmbp->nmb_thispack-1),ks,ke,js,je,is,ie,
    KOKKOS_LAMBDA(int m,int k, int j, int i) {
      Real x,bxl,byl,bzl,bxr,byr,bzr;
      if (shk_dir_ == 1) {
        Real &x1min = size.d_view(m).x1min;
        Real &x1max = size.d_view(m).x1max;
        int nx1 = indcs.nx1;
        x = CellCenterX(i-is, nx1, x1min, x1max);
        bxl = bx_l; byl = wl.by; bzl = wl.bz;
        bxr = bx_r; byr = wr.by; bzr = wr.bz;
      } else if (shk_dir_ == 2) {
        Real &x2min = size.d_view(m).x2min;
        Real &x2max = size.d_view(m).x2max;
        int nx2 = indcs.nx2;
        x = CellCenterX(j-js, nx2, x2min, x2max);
        bxl = wl.bz; byl = bx_l; bzl = wl.by;
        bxr = wr.bz; byr = bx_r; bzr = wr.by;
      } else {
        Real &x3min = size.d_view(m).x3min;
        Real &x3max = size.d_view(m).x3max;
        int nx3 = indcs.nx3;
        x = CellCenterX(k-ks, nx3, x3min, x3max);
        bxl = wl.by; byl = wl.bz; bzl = bx_l;
        bxr = wr.by; byr = wr.bz; bzr = bx_r;
      }

      // in SR/GR, primitive variables use spatial components of 4-vel u^i = gamma * v^i
      if (x < xshock) {
        w0(m,IDN,k,j,i) = wl.d;
        w0(m,ivx,k,j,i) = wl.vx*u0l;
        w0(m,ivy,k,j,i) = wl.vy*u0l;
        w0(m,ivz,k,j,i) = wl.vz*u0l;
        w0(m,IEN,k,j,i) = wl.e;
        for (int r=0; r<nscal; ++r) {
          w0(m,IYF+r,k,j,i) = yl;
        }
        b0.x1f(m,k,j,i) = bxl;
        b0.x2f(m,k,j,i) = byl;
        b0.x3f(m,k,j,i) = bzl;
        if (i==ie) {b0.x1f(m,k,j,i+1) = bxl;}
        if (j==je) {b0.x2f(m,k,j+1,i) = byl;}
        if (k==ke) {b0.x3f(m,k+1,j,i) = bzl;}
        bcc0(m,IBX,k,j,i) = bxl;
        bcc0(m,IBY,k,j,i) = byl;
        bcc0(m,IBZ,k,j,i) = bzl;
      } else {
        w0(m,IDN,k,j,i) = wr.d;
        w0(m,ivx,k,j,i) = wr.vx*u0r;
        w0(m,ivy,k,j,i) = wr.vy*u0r;
        w0(m,ivz,k,j,i) = wr.vz*u0r;
        w0(m,IEN,k,j,i) = wr.e;
        for (int r=0; r<nscal; ++r) {
          w0(m,IYF+r,k,j,i) = yr;
        }
        b0.x1f(m,k,j,i) = bxr;
        b0.x2f(m,k,j,i) = byr;
        b0.x3f(m,k,j,i) = bzr;
        if (i==ie) {b0.x1f(m,k,j,i+1) = bxr;}
        if (j==je) {b0.x2f(m,k,j+1,i) = byr;}
        if (k==ke) {b0.x3f(m,k+1,j,i) = bzr;}
        bcc0(m,IBX,k,j,i) = bxr;
        bcc0(m,IBY,k,j,i) = byr;
        bcc0(m,IBZ,k,j,i) = bzr;
      }
    });
    // Convert primitives to conserved
    auto &u0 = pmbp->pmhd->u0;
    if (!pmbp->pcoord->is_dynamical_relativistic) {
      pmbp->pmhd->peos->PrimToCons(w0, bcc0, u0, is, ie, js, je, ks, ke);
    }
  } // End initialization of MHD variables

  // Initialize ADM variables -------------------------------
  if (pmbp->padm != nullptr) {
    // Assume Minkowski space for now
    bool schwarzschild = pin->GetOrAddBoolean("problem", "schwarzschild", false);
    if (schwarzschild) {
      pmbp->padm->SetADMVariables = &SetADMVariablesToSchwarzschild;
    }
    pmbp->padm->SetADMVariables(pmbp);

    // If we're using the ADM variables, then we've got dynamic GR enabled.
    // Because we need the metric, we can't initialize the conserved variables
    // until we've filled out the ADM variables.
    pmbp->pdyngr->PrimToConInit(is, ie, js, je, ks, ke);
  }


  return;
}

namespace {

void SetADMVariablesToSchwarzschild(MeshBlockPack *pmbp) {
  auto &adm = pmbp->padm->adm;
  auto &size = pmbp->pmb->mb_size;
  auto &indcs = pmbp->pmesh->mb_indcs;
  int ivx = shk_dir;
  int ivy = IVX + ((ivx - IVX) + 1)%3;
  int ivz = IVX + ((ivx - IVX) + 2)%3;
  int is = indcs.is, js = indcs.js, ks = indcs.ks;
  int ie = indcs.ie, je = indcs.je, ke = indcs.ke;
  int nmb1 = pmbp->nmb_thispack - 1;
  int ng = indcs.ng;
  int n1 = indcs.nx1 + 2*ng;
  int n2 = (indcs.nx2 > 1) ? (indcs.nx2 + 2*ng) : 1;
  int n3 = (indcs.nx3 > 1) ? (indcs.nx3 + 2*ng) : 1;
<<<<<<< HEAD
  auto shk_dir_ = shk_dir;
=======
  auto& shk_dir_ = shk_dir;
>>>>>>> 9dd0d58d
  par_for("pgen_adm_vars", DevExeSpace(), 0,nmb1,0,(n3-1),0,(n2-1),0,(n1-1),
  KOKKOS_LAMBDA(int m, int k, int j, int i) {
    Real &x1min = size.d_view(m).x1min;
    Real &x1max = size.d_view(m).x1max;
    Real x1v = CellCenterX(i-is, indcs.nx1, x1min, x1max);

    Real &x2min = size.d_view(m).x2min;
    Real &x2max = size.d_view(m).x2max;
    Real x2v = CellCenterX(j-js, indcs.nx2, x2min, x2max);

    Real &x3min = size.d_view(m).x3min;
    Real &x3max = size.d_view(m).x3max;
    Real x3v = CellCenterX(k-ks, indcs.nx3, x3min, x3max);

    // Set ADM to Schwarzschild coordinates
    Real r = 0;
    if (shk_dir_ == 1) {
      r = x1v;
    } else if (shk_dir_ == 2) {
      r = x2v;
    } else if (shk_dir_ == 3) {
      r = x3v;
    }
    Real fac = 1. - 2./r;

    adm.alpha(m, k, j, i) = sqrt(fac);
    adm.beta_u(m, 0, k, j, i) = 0.0;
    adm.beta_u(m, 1, k, j, i) = 0.0;
    adm.beta_u(m, 2, k, j, i) = 0.0;

    adm.psi4(m, k, j, i) = 1.0/sqrt(adm.alpha(m, k, j, i));

    adm.g_dd(m, ivx-IVX, ivx-IVX, k, j, i) = 1.0/fac;
    adm.g_dd(m, ivy-IVX, ivy-IVX, k, j, i) = r*r;
    adm.g_dd(m, ivz-IVX, ivz-IVX, k, j, i) = r*r;
    adm.g_dd(m, 0, 1, k, j, i) = 0.0;
    adm.g_dd(m, 0, 2, k, j, i) = 0.0;
    adm.g_dd(m, 1, 2, k, j, i) = 0.0;

    adm.vK_dd(m, 0, 0, k, j, i) = 0.0;
    adm.vK_dd(m, 0, 1, k, j, i) = 0.0;
    adm.vK_dd(m, 0, 2, k, j, i) = 0.0;
    adm.vK_dd(m, 1, 1, k, j, i) = 0.0;
    adm.vK_dd(m, 1, 2, k, j, i) = 0.0;
    adm.vK_dd(m, 2, 2, k, j, i) = 0.0;
  });
}

} // namespace<|MERGE_RESOLUTION|>--- conflicted
+++ resolved
@@ -122,11 +122,7 @@
 
     auto &w0 = pmbp->phydro->w0;
     auto &nscal = pmbp->phydro->nscalars;
-<<<<<<< HEAD
-    auto shk_dir_ = shk_dir;
-=======
     auto &shk_dir_ = shk_dir;
->>>>>>> 9dd0d58d
     par_for("pgen_shock1", DevExeSpace(),0,(pmbp->nmb_thispack-1),ks,ke,js,je,is,ie,
     KOKKOS_LAMBDA(int m,int k, int j, int i) {
       Real x;
@@ -224,11 +220,7 @@
     auto &b0 = pmbp->pmhd->b0;
     auto &bcc0 = pmbp->pmhd->bcc0;
     auto &nscal = pmbp->pmhd->nscalars;
-<<<<<<< HEAD
-    auto shk_dir_ = shk_dir;
-=======
     auto &shk_dir_ = shk_dir;
->>>>>>> 9dd0d58d
     par_for("pgen_shock1", DevExeSpace(),0,(pmbp->nmb_thispack-1),ks,ke,js,je,is,ie,
     KOKKOS_LAMBDA(int m,int k, int j, int i) {
       Real x,bxl,byl,bzl,bxr,byr,bzr;
@@ -336,11 +328,7 @@
   int n1 = indcs.nx1 + 2*ng;
   int n2 = (indcs.nx2 > 1) ? (indcs.nx2 + 2*ng) : 1;
   int n3 = (indcs.nx3 > 1) ? (indcs.nx3 + 2*ng) : 1;
-<<<<<<< HEAD
-  auto shk_dir_ = shk_dir;
-=======
   auto& shk_dir_ = shk_dir;
->>>>>>> 9dd0d58d
   par_for("pgen_adm_vars", DevExeSpace(), 0,nmb1,0,(n3-1),0,(n2-1),0,(n1-1),
   KOKKOS_LAMBDA(int m, int k, int j, int i) {
     Real &x1min = size.d_view(m).x1min;
