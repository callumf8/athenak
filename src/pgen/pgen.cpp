--- conflicted
+++ resolved
@@ -177,20 +177,15 @@
   // root process reads z4c last_output_time and tracker data
   if (pz4c != nullptr) {
     Real last_output_time;
-<<<<<<< HEAD
     Real cce_dump_last_output_time;
-    if (global_variable::my_rank == 0) {
-      if (resfile.Read_Reals(&last_output_time, 1) != 1) {
-=======
     if (global_variable::my_rank == 0 || single_file_per_rank) {
       if (resfile.Read_Reals(&last_output_time, 1,single_file_per_rank) != 1) {
->>>>>>> be2efc25
         std::cout << "### FATAL ERROR in " << __FILE__ << " at line " << __LINE__
                   << std::endl << "z4c::last_output_time data size read from restart "
                   << "file is incorrect, restart file is broken." << std::endl;
         exit(EXIT_FAILURE);
       }
-      if (resfile.Read_Reals(&cce_dump_last_output_time, 1) != 1) {
+      if (resfile.Read_Reals(&cce_dump_last_output_time, 1,single_file_per_rank) != 1) {
         std::cout << "### FATAL ERROR in " << __FILE__ << " at line " << __LINE__
                   << std::endl << "z4c::cce_dump_last_output_time data size read from restart "
                   << "file is incorrect, restart file is broken." << std::endl;
@@ -198,14 +193,9 @@
       }
     }
 #if MPI_PARALLEL_ENABLED
-<<<<<<< HEAD
-    MPI_Bcast(&last_output_time, sizeof(Real), MPI_CHAR, 0, MPI_COMM_WORLD);
-    MPI_Bcast(&cce_dump_last_output_time, sizeof(Real), MPI_CHAR, 0, MPI_COMM_WORLD);
-=======
     if (!single_file_per_rank) {
       MPI_Bcast(&last_output_time, sizeof(Real), MPI_CHAR, 0, MPI_COMM_WORLD);
-    }
->>>>>>> be2efc25
+      MPI_Bcast(&cce_dump_last_output_time, sizeof(Real), MPI_CHAR, 0, MPI_COMM_WORLD);
 #endif
     pz4c->last_output_time = last_output_time;
     pz4c->cce_dump_last_output_time = cce_dump_last_output_time;
